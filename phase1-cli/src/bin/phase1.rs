--- conflicted
+++ resolved
@@ -67,18 +67,11 @@
     challenge_hash: &[u8],
     contribution_id: u64,
 ) -> Result<Vec<u8>> {
-<<<<<<< HEAD
     // Pubkey contains special chars that aren't written to the filename. Encode it in base58
     let base58_pubkey = bs58::encode(base64::decode(pubkey)?).into_string();
     let filename: String = String::from(format!(
         "anoma_contribution_round_{}_public_key_{}.params",
         round_height, base58_pubkey
-=======
-    // FIXME: pubkey contains special chars that aren't written to the filename. This makes the program fail when it tries to read a filename that doesn't exist.
-    let filename: String = String::from(format!(
-        "anoma_contribution_round_{}_public_key_here.params",
-        round_height
->>>>>>> ea5e06be
     ));
     let mut response_writer = File::create(filename.as_str())?;
     response_writer.write_all(&challenge_hash);
@@ -92,14 +85,8 @@
     #[cfg(not(debug_assertions))]
     Computation::contribute_masp(&challenge, &mut response_writer);
 
-<<<<<<< HEAD
     debug!("response writer {:?}", response_writer);
     println!("Completed contribution in {:?}", start.elapsed());
-=======
-    let elapsed = Instant::now().duration_since(start);
-    // debug!("response writer {:?}", response_writer);
-    println!("Completed contribution in {:?}", elapsed);
->>>>>>> ea5e06be
 
     Ok(get_file_as_byte_vec(filename.as_str(), round_height, contribution_id)?)
 }
@@ -169,21 +156,11 @@
         .expect("Couldn't join the queue");
 
     loop {
-<<<<<<< HEAD
-=======
-        // For testing purposes only. this needs to be moved to the operator.
-        // Update the coordinator
-        if let Err(e) = requests::get_update(&client, coordinator).await {
+        if let Err(e) = requests::post_heartbeat(client, coordinator, keypair.pubkey()).await {
             // Log this error and continue
             error!("{}", e);
         }
 
-        if let Err(e) = requests::post_heartbeat(client, coordinator, &keypair.pubkey().to_owned()).await {
-            // Log this error and continue
-            error!("{}", e);
-        }
-
->>>>>>> ea5e06be
         // Check the contributor's position in the queue
         let queue_status = requests::get_contributor_queue_status(&client, coordinator, keypair.pubkey())
             .await
