use phase1_coordinator::{
    authentication::{KeyPair, Production, Signature},
    commands::Computation,
    objects::{round::LockedLocators, ContributionFileSignature, ContributionState, Task},
    rest::{ContributeChunkRequest, ContributorStatus, GetChunkRequest, PostChunkRequest},
    storage::{ContributionLocator, Object},
};

use reqwest::{Client, Url};

use crate::requests::RequestError;
use anyhow::Result;
use phase1_cli::{requests, ContributorOpt};
use setup_utils::calculate_hash;
use structopt::StructOpt;

use std::{
    convert::TryFrom,
    fs::File,
    io::{Read, Write},
    thread,
    time::{Duration, Instant},
};

<<<<<<< HEAD
use tracing::{debug, error, info};
=======
use tokio::time;

use tracing::debug;
>>>>>>> 09ca5902

const TEN_SECONDS: Duration = Duration::from_secs(10);

macro_rules! pretty_hash {
    ($hash:expr) => {{
        let mut output = format!("\n\n");
        for line in $hash.chunks(16) {
            output += "\t";
            for section in line.chunks(4) {
                for b in section {
                    output += &format!("{:02x}", b);
                }
                output += " ";
            }
            output += "\n";
        }
        output
    }};
}

fn get_file_as_byte_vec(filename: &str, round_height: u64, contribution_id: u64) -> Result<Vec<u8>> {
    let mut f = File::open(&filename).expect("no file found");
    let metadata = std::fs::metadata(&filename).expect("unable to read metadata");

    let anoma_file_size: u64 = Object::anoma_contribution_file_size(round_height, contribution_id);
    let mut buffer = vec![0; anoma_file_size as usize];
    debug!(
        "anoma_contribution_file_size: round_height {}, contribution_id {}",
        round_height, contribution_id
    );
    debug!("metadata file length {}", metadata.len());
    f.read(&mut buffer)?;

    Ok(buffer)
}

fn compute_contribution(
    pubkey: &str,
    round_height: u64,
    challenge: &[u8],
    challenge_hash: &[u8],
    contribution_id: u64,
) -> Result<Vec<u8>> {
    // FIXME: pubkey contains special chars that aren't written to the filename. This makes the program fail when it tries to read a filename that doesn't exist.
    let filename: String = String::from(format!(
        "anoma_contribution_round_{}_public_key_{}.params",
        round_height, pubkey
    ));
    let mut response_writer = File::create(filename.as_str())?;
    response_writer.write_all(challenge_hash);

    // TODO: add json file with the challenge hash, the contribution hash and the response hash (challenge_hash, contribution)
    let start = Instant::now();

    #[cfg(debug_assertions)]
    Computation::contribute_test_masp(challenge, &mut response_writer);

    #[cfg(not(debug_assertions))]
    Computation::contribute_masp(challenge, &mut response_writer);

    let elapsed = Instant::now().duration_since(start);
    debug!("response writer {:?}", response_writer);
    println!("Completed contribution in {:?}", elapsed);

    Ok(get_file_as_byte_vec(filename.as_str(), round_height, contribution_id)?)
}

async fn do_contribute(client: &Client, coordinator: &mut Url, sigkey: &str, pubkey: &str) -> Result<()> {
    let locked_locators = requests::post_lock_chunk(client, coordinator, pubkey).await?;
    let response_locator = locked_locators.next_contribution();
    let round_height = response_locator.round_height();
    let contribution_id = response_locator.contribution_id();

    let get_chunk_req = GetChunkRequest::new(pubkey.to_owned(), locked_locators.clone());
    let task = requests::get_chunk(client, coordinator, &get_chunk_req).await?;

    let challenge = requests::get_challenge(client, coordinator, &locked_locators).await?;
    debug!("Challenge is {}", pretty_hash!(&challenge));

    // Saves the challenge locally, in case the contributor is paranoid and wants to double check himself
    let mut challenge_writer = File::create(String::from(format!("anoma_challenge_round_{}.params", round_height)))?;
    challenge_writer.write_all(challenge.as_slice());

    let challenge_hash = calculate_hash(challenge.as_ref());
    debug!("Challenge hash is {}", pretty_hash!(&challenge_hash));

    let contribution = compute_contribution(
        pubkey,
        round_height,
        &challenge,
        challenge_hash.to_vec().as_ref(),
        contribution_id,
    )?;

    debug!("Contribution length: {}", contribution.len());

    let contribution_state = ContributionState::new(
        challenge_hash.to_vec(),
        calculate_hash(contribution.as_ref()).to_vec(),
        None,
    )?;

    let signature = Production.sign(sigkey, &contribution_state.signature_message()?)?;

    let contribution_file_signature = ContributionFileSignature::new(signature, contribution_state)?;

    let post_chunk_req = PostChunkRequest::new(
        locked_locators.next_contribution(),
        contribution,
        locked_locators.next_contribution_file_signature(),
        contribution_file_signature,
    );
    requests::post_chunk(client, coordinator, &post_chunk_req).await?;

    let contribute_chunk_req = ContributeChunkRequest::new(pubkey.to_owned(), task.chunk_id());
    let contribution_locator = requests::post_contribute_chunk(client, coordinator, &contribute_chunk_req).await?;

    requests::post_heartbeat(client, coordinator, pubkey).await?;

    Ok(())
}

async fn contribute(client: &Client, coordinator: &mut Url) {
    let keypair = KeyPair::new();
    debug!("Contributor pubkey {:?}", &keypair.pubkey());

    if let Err(e) = requests::post_join_queue(&client, coordinator, &keypair.pubkey().to_owned()).await {
        error!("{}", e);
        panic!();
    }

    loop {
        // For testing purposes only. this needs to be moved to the operator.
        // Update the coordinator
        if let Err(e) = requests::get_update(&client, coordinator).await {
            // Log this error and continue
            error!("{}", e);
        }

        // Check the contributor's position in the queue
        let queue_status = requests::get_contributor_queue_status(&client, coordinator, &keypair.pubkey().to_owned())
            .await
            .unwrap();

        match queue_status {
            ContributorStatus::Queue(position, size) => println!(
                "Queue position: {}\nQueue size: {}\nEstimated waiting time: {} min",
                position,
                size,
                position * 2
            ),
            ContributorStatus::Round => {
                if let Err(e) = do_contribute(&client, coordinator, keypair.sigkey(), keypair.pubkey()).await {
                    eprintln!("{}", e);
                    panic!();
                }
            }
            ContributorStatus::Finished => {
                println!("Contribution done!");
                break;
            }
            ContributorStatus::Other => println!("Something went wrong!"),
        }

        // Get status updates each 10 seconds
        time::sleep(TEN_SECONDS).await;
    }
}

async fn close_ceremony(client: &Client, coordinator: &mut Url) {
    match requests::get_stop_coordinator(client, coordinator).await {
        Ok(()) => info!("Ceremony completed!"),
        Err(e) => error!("{}", e),
    }
}

async fn verify_contributions(client: &Client, coordinator: &mut Url) {
    match requests::get_verify_chunks(client, coordinator).await {
        Ok(()) => info!("Verification of pending contributions completed"),
        Err(e) => error!("{}", e), // FIXME: what to do in this case? Stop coordinator?
    }
}

async fn update_coordinator(client: &Client, coordinator: &mut Url) {
    match requests::get_update(client, coordinator).await {
        Ok(()) => info!("Coordinator updated"),
        Err(e) => error!("{}", e),
    }
}

#[tokio::main]
async fn main() {
    tracing_subscriber::fmt::init();

    let opt = ContributorOpt::from_args();
    let client = Client::new();

    match opt {
        ContributorOpt::Contribute(mut url) => {
            contribute(&client, &mut url.coordinator).await;
        }
        ContributorOpt::CloseCeremony(mut url) => {
            close_ceremony(&client, &mut url.coordinator).await;
        }
        ContributorOpt::VerifyContributions(mut url) => {
            verify_contributions(&client, &mut url.coordinator).await;
        }
        ContributorOpt::UpdateCoordinator(mut url) => {
            update_coordinator(&client, &mut url.coordinator).await;
        }
    }
}<|MERGE_RESOLUTION|>--- conflicted
+++ resolved
@@ -22,13 +22,9 @@
     time::{Duration, Instant},
 };
 
-<<<<<<< HEAD
+use tokio::time;
+
 use tracing::{debug, error, info};
-=======
-use tokio::time;
-
-use tracing::debug;
->>>>>>> 09ca5902
 
 const TEN_SECONDS: Duration = Duration::from_secs(10);
 
