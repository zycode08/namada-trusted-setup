// Documentation
#![doc = include_str!("../README.md")]

<<<<<<< HEAD
=======
mod combine;
use std::path::PathBuf;

pub use combine::combine;

mod contribute;
pub use contribute::contribute;

pub mod keys;

mod new_challenge;
pub use new_challenge::new_challenge;

>>>>>>> 6aff2932
pub mod requests;

use phase1_coordinator::{
    objects::round::LockedLocators,
    rest::{ContributorStatus, PostChunkRequest},
};

use reqwest::Url;
use structopt::StructOpt;

#[derive(Debug, StructOpt)]
pub struct CoordinatorUrl {
    #[structopt(
        help = "The ip address and port of the coordinator",
        required = true,
        default_value = "http://0.0.0.0:8080",
        env = "NAMADA_COORDINATOR_ADDRESS",
        parse(try_from_str)
    )]
    pub coordinator: Url,
}

#[derive(Debug, StructOpt)]
pub struct MnemonicPath {
    #[structopt(help = "The path to the mnemonic file", required = true, parse(try_from_str))]
    pub path: PathBuf,
}

#[derive(Debug, StructOpt)]
pub struct Contributors {
    #[structopt(
        help = "The path to the contributors.json file",
        required = true,
        parse(try_from_str),
        long
    )]
    pub path: PathBuf,
    #[structopt(help = "The amount of tokens to assign", required = true, long)]
    pub amount: u32,
}

#[derive(Debug, StructOpt)]
#[structopt(name = "namada-mpc", about = "Namada CLI for trusted setup.")]
pub enum CeremonyOpt {
    #[structopt(about = "Contribute to the ceremony")]
    Contribute {
        #[structopt(flatten)]
        url: CoordinatorUrl,
        #[structopt(
            long,
            help = "Perform only the randomness computation step skipping all communication"
        )]
        offline: bool,
    },
    #[structopt(about = "Stop the coordinator and close the ceremony")]
    CloseCeremony(CoordinatorUrl),
    #[structopt(about = "Generate a Namada keypair from a mnemonic")]
    ExportKeypair(MnemonicPath),
    #[structopt(about = "Generate the list of addresses of the contributors")]
    GenerateAddresses(Contributors),
    #[structopt(about = "Get a list of all the contributions received")]
    GetContributions(CoordinatorUrl),
    #[cfg(debug_assertions)]
    #[structopt(about = "Verify the pending contributions")]
    VerifyContributions(CoordinatorUrl),
    #[cfg(debug_assertions)]
    #[structopt(about = "Update manually the coordinator")]
    UpdateCoordinator(CoordinatorUrl),
}<|MERGE_RESOLUTION|>--- conflicted
+++ resolved
@@ -1,22 +1,10 @@
 // Documentation
 #![doc = include_str!("../README.md")]
 
-<<<<<<< HEAD
-=======
-mod combine;
 use std::path::PathBuf;
-
-pub use combine::combine;
-
-mod contribute;
-pub use contribute::contribute;
 
 pub mod keys;
 
-mod new_challenge;
-pub use new_challenge::new_challenge;
-
->>>>>>> 6aff2932
 pub mod requests;
 
 use phase1_coordinator::{
