--- conflicted
+++ resolved
@@ -33,10 +33,6 @@
     Participant,
 };
 use rocket::{
-<<<<<<< HEAD
-    fs::FileServer,
-=======
->>>>>>> 6200759e
     http::{ContentType, Header, Status},
     local::blocking::{Client, LocalRequest},
     routes,
@@ -46,10 +42,6 @@
 };
 use serde::Serialize;
 use sha2::Sha256;
-<<<<<<< HEAD
-use tempfile::NamedTempFile;
-=======
->>>>>>> 6200759e
 
 const ROUND_HEIGHT: u64 = 1;
 
@@ -315,11 +307,7 @@
     assert_eq!(response.status(), Status::Ok);
     assert!(response.body().is_none());
 
-<<<<<<< HEAD
     // Wrong request, IP already in queue
-=======
-    // Wrong request, already seen IP
->>>>>>> 6200759e
     req = client.post("/contributor/join_queue").remote(socket_address);
     req = set_request::<()>(req, &ctx.contributors[1].keypair, None);
     let response = req.dispatch();
