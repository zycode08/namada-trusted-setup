// NOTE: these tests must be run with --test-threads=1 due to the disk storage
//	being stored at the same path for all the test instances causing a conflict.
//	It could be possible to define a separate location (base_dir) for every test
//	but it's simpler to just run the tests sequentially.
//  NOTE: these test require the phase1radix files to be placed in the phase1-coordinator folder

use std::{
    io::Write,
    net::{IpAddr, SocketAddr},
    sync::Arc,
};

use phase1_coordinator::{
    authentication::{KeyPair, Production, Signature},
    commands::Computation,
    environment::{Parameters, Testing},
    objects::{LockedLocators, Task},
    rest::{self, ContributeChunkRequest, GetChunkRequest, PostChunkRequest},
    storage::{
        ContributionLocator, ContributionSignatureLocator, ANOMA_BASE_FILE_SIZE, ANOMA_PER_ROUND_FILE_SIZE_INCREASE,
    },
    testing::coordinator,
    ContributionFileSignature, ContributionState, Coordinator, Participant,
};
use rocket::{
    http::{ContentType, Status},
    local::blocking::Client,
<<<<<<< HEAD
    routes, Build, Rocket,
=======
    routes,
    Build,
    Rocket,
    tokio::sync::RwLock
>>>>>>> 91117a08
};

const ROUND_HEIGHT: u64 = 1;

struct TestParticipant {
    _inner: Participant,
    address: IpAddr,
    keypair: KeyPair,
    locked_locators: Option<LockedLocators>,
}

struct TestCtx {
    rocket: Rocket<Build>,
    contributors: Vec<TestParticipant>,
    unknown_participant: TestParticipant,
}

/// Build the rocket server for testing with the proper configuration.
fn build_context() -> TestCtx {
    let parameters = Parameters::TestAnoma {
        number_of_chunks: 1,
        power: 6,
        batch_size: 16,
    };

    // Reset storage to prevent state conflicts between tests and initialize test environment
    let environment = coordinator::initialize_test_environment(&Testing::from(parameters).into());

    // Instantiate the coordinator
    let mut coordinator = Coordinator::new(environment, Arc::new(Production)).unwrap();

    let keypair1 = KeyPair::new();
    let keypair2 = KeyPair::new();
    let keypair3 = KeyPair::new();

    let contributor1 = Participant::new_contributor(keypair1.pubkey());
    let contributor2 = Participant::new_contributor(keypair2.pubkey());
    let unknown_contributor = Participant::new_contributor(keypair3.pubkey());

    let contributor1_ip = IpAddr::V4("0.0.0.1".parse().unwrap());
    let contributor2_ip = IpAddr::V4("0.0.0.2".parse().unwrap());
    let unknown_contributor_ip = IpAddr::V4("0.0.0.3".parse().unwrap());

    coordinator.initialize().unwrap();

    coordinator
        .add_to_queue(contributor1.clone(), Some(contributor1_ip.clone()), 10)
        .unwrap();
    coordinator
        .add_to_queue(contributor2.clone(), Some(contributor2_ip.clone()), 9)
        .unwrap();
    coordinator.update().unwrap();

    let (_, locked_locators) = coordinator.try_lock(&contributor1).unwrap();

    let coordinator: Arc<RwLock<Coordinator>> = Arc::new(RwLock::new(coordinator));

    let rocket = rocket::build()
        .mount(
            "/",
            routes![
                rest::join_queue,
                rest::lock_chunk,
                rest::get_chunk,
                rest::get_challenge,
                rest::post_contribution_chunk,
                rest::contribute_chunk,
                rest::update_coordinator,
                rest::heartbeat,
                rest::get_tasks_left,
                rest::stop_coordinator,
                rest::verify_chunks,
                rest::get_contributor_queue_status
            ],
        )
        .manage(coordinator);

    let test_participant1 = TestParticipant {
        _inner: contributor1,
        address: contributor1_ip,
        keypair: keypair1,
        locked_locators: Some(locked_locators),
    };
    let test_pariticpant2 = TestParticipant {
        _inner: contributor2,
        address: contributor2_ip,
        keypair: keypair2,
        locked_locators: None,
    };
    let unknown_participant = TestParticipant {
        _inner: unknown_contributor,
        address: unknown_contributor_ip,
        keypair: keypair3,
        locked_locators: None,
    };

    TestCtx {
        rocket,
        contributors: vec![test_participant1, test_pariticpant2],
        unknown_participant,
    }
}

#[test]
fn test_stop_coordinator() {
    let ctx = build_context();
    let client = Client::tracked(ctx.rocket).expect("Invalid rocket instance");

    // Shut the server down
    let req = client.get("/stop");
    let response = req.dispatch();
    assert_eq!(response.status(), Status::Ok);
    assert!(response.body().is_none());
}

#[test]
fn test_heartbeat() {
    let ctx = build_context();
    let client = Client::tracked(ctx.rocket).expect("Invalid rocket instance");

    // Wrong request, non-json body
    let mut req = client
        .post("/contributor/heartbeat")
        .header(ContentType::Text)
        .body("Wrong parameter type");
    let response = req.dispatch();
    assert_eq!(response.status(), Status::NotFound);
    assert!(response.body().is_some());

    // Wrong request body format
    req = client.post("/contributor/heartbeat").json(&1);
    let response = req.dispatch();
    assert_eq!(response.status(), Status::UnprocessableEntity);
    assert!(response.body().is_some());

    // Non-existing contributor key
    let unknown_pubkey = ctx.unknown_participant.keypair.pubkey();
    req = client.post("/contributor/heartbeat").json(&unknown_pubkey);
    let response = req.dispatch();
    assert_eq!(response.status(), Status::InternalServerError);
    assert!(response.body().is_some());

    // Ok
    let pubkey = ctx.contributors[0].keypair.pubkey();
    req = client.post("/contributor/heartbeat").json(&pubkey);
    let response = req.dispatch();
    assert_eq!(response.status(), Status::Ok);
    assert!(response.body().is_none());
}

#[test]
fn test_update_coordinator() {
    let ctx = build_context();
    let client = Client::tracked(ctx.rocket).expect("Invalid rocket instance");

    // Non-empty body, Ok ignore the body
    let mut req = client.get("/update").json(&String::from("unexpected body"));
    let response = req.dispatch();
    assert_eq!(response.status(), Status::Ok);
    assert!(response.body().is_none());

    // Ok
    req = client.get("/update");
    let response = req.dispatch();
    assert_eq!(response.status(), Status::Ok);
    assert!(response.body().is_none());
}

#[test]
fn test_get_tasks_left() {
    use std::collections::LinkedList;

    let ctx = build_context();
    let client = Client::tracked(ctx.rocket).expect("Invalid rocket instance");

    // Wrong request, non-json body
    let mut req = client
        .get("/contributor/get_tasks_left")
        .header(ContentType::Text)
        .body("Wrong parameter type");
    let response = req.dispatch();
    assert_eq!(response.status(), Status::BadRequest);
    assert!(response.body().is_some());

    // Wrong request json body format
    req = client.get("/contributor/get_tasks_left").json(&true);
    let response = req.dispatch();
    assert_eq!(response.status(), Status::UnprocessableEntity);
    assert!(response.body().is_some());

    // Non-existing contributor key
    let unknown_pubkey = ctx.unknown_participant.keypair.pubkey();
    req = client.get("/contributor/get_tasks_left").json(&unknown_pubkey);
    let response = req.dispatch();
    assert_eq!(response.status(), Status::InternalServerError);
    assert!(response.body().is_some());

    // Ok tasks left
    let pubkey = ctx.contributors[0].keypair.pubkey();
    req = client.get("/contributor/get_tasks_left").json(&pubkey);
    let response = req.dispatch();
    assert_eq!(response.status(), Status::Ok);
    assert!(response.body().is_some());
    let list: LinkedList<Task> = response.into_json().unwrap();
    assert_eq!(list.len(), 1);
}

#[test]
fn test_join_queue() {
    let ctx = build_context();
    let client = Client::tracked(ctx.rocket).expect("Invalid rocket instance");

    let socket_address = SocketAddr::new(ctx.contributors[0].address, 8080);

    // Wrong request, non-json body
    let mut req = client.post("/contributor/join_queue");
    req = req
        .header(ContentType::Text)
        .body("Wrong parameter type")
        .remote(socket_address);
    let response = req.dispatch();
    assert_eq!(response.status(), Status::NotFound);
    assert!(response.body().is_some());

    // Wrong request json body format
    req = client.post("/contributor/join_queue").json(&1u8).remote(socket_address);
    let response = req.dispatch();
    assert_eq!(response.status(), Status::UnprocessableEntity);
    assert!(response.body().is_some());

    // Ok request
    let pubkey = ctx.unknown_participant.keypair.pubkey();
    req = client
        .post("/contributor/join_queue")
        .json(&pubkey)
        .remote(socket_address);
    let response = req.dispatch();
    assert_eq!(response.status(), Status::Ok);
    assert!(response.body().is_none());

    // Wrong request, already existing contributor
    req = client
        .post("/contributor/join_queue")
        .json(&pubkey)
        .remote(socket_address);
    let response = req.dispatch();
    assert_eq!(response.status(), Status::InternalServerError);
    assert!(response.body().is_some());
}

/// Test wrong usage of lock_chunk.
#[test]
fn test_wrong_lock_chunk() {
    let ctx = build_context();
    let client = Client::tracked(ctx.rocket).expect("Invalid rocket instance");

    // Wrong request, non-json body
    let mut req = client
        .post("/contributor/lock_chunk")
        .header(ContentType::Text)
        .body("Wrong parameter type");
    let response = req.dispatch();
    assert_eq!(response.status(), Status::NotFound);
    assert!(response.body().is_some());

    // Wrong request json body format
    req = client.post("/contributor/lock_chunk").json(&1);
    let response = req.dispatch();
    assert_eq!(response.status(), Status::UnprocessableEntity);
    assert!(response.body().is_some());
}

/// Test wrong usage of get_chunk.
#[test]
fn test_wrong_get_chunk() {
    let ctx = build_context();
    let client = Client::tracked(ctx.rocket).expect("Invalid rocket instance");

    // Wrong request, non-json body
    let mut req = client
        .get("/download/chunk")
        .header(ContentType::Text)
        .body("Wrong parameter type");
    let response = req.dispatch();
    assert_eq!(response.status(), Status::BadRequest);
    assert!(response.body().is_some());

    // Wrong request json body format
    req = client.get("/download/chunk").json(&String::from("Unexpected string"));
    let response = req.dispatch();
    assert_eq!(response.status(), Status::UnprocessableEntity);
    assert!(response.body().is_some());
}

/// Test wrong usage of get_challenge.
#[test]
fn test_wrong_get_challenge() {
    let ctx = build_context();
    let client = Client::tracked(ctx.rocket).expect("Invalid rocket instance");

    // Wrong request, non-json body
    let req = client
        .post("/contributor/challenge")
        .header(ContentType::Text)
        .body("Wrong parameter type");
    let response = req.dispatch();
    assert_eq!(response.status(), Status::NotFound);
    assert!(response.body().is_some());
}

/// Test wrong usage of post_contribution_chunk.
#[test]
fn test_wrong_post_contribution_chunk() {
    let ctx = build_context();
    let client = Client::tracked(ctx.rocket).expect("Invalid rocket instance");

    // Wrong request, non-json body
    let mut req = client
        .post("/upload/chunk")
        .header(ContentType::Text)
        .body("Wrong parameter type");
    let response = req.dispatch();
    assert_eq!(response.status(), Status::NotFound);
    assert!(response.body().is_some());

    // Wrong request json body format
    req = client.post("/upload/chunk").json(&String::from("Unexpected string"));
    let response = req.dispatch();
    assert_eq!(response.status(), Status::UnprocessableEntity);
    assert!(response.body().is_some());
}

/// Test wrong usage of contribute_chunk.
#[test]
fn test_wrong_contribute_chunk() {
    let ctx = build_context();
    let client = Client::tracked(ctx.rocket).expect("Invalid rocket instance");

    // Wrong request, non-json body
    let mut req = client
        .post("/contributor/contribute_chunk")
        .header(ContentType::Text)
        .body("Wrong parameter type");
    let response = req.dispatch();
    assert_eq!(response.status(), Status::NotFound);
    assert!(response.body().is_some());

    // Wrong request json body format
    req = client
        .post("/contributor/contribute_chunk")
        .json(&String::from("Unexpected string"));
    let response = req.dispatch();
    assert_eq!(response.status(), Status::UnprocessableEntity);
    assert!(response.body().is_some());

    // Non-existing contributor key
    let unknown_pubkey = ctx.unknown_participant.keypair.pubkey();
    let contribute_request = ContributeChunkRequest::new(unknown_pubkey.to_owned(), 0);
    req = client.post("/contributor/contribute_chunk").json(&contribute_request);
    let response = req.dispatch();
    assert_eq!(response.status(), Status::InternalServerError);
    assert!(response.body().is_some());
}

/// To test a full contribution we need to test the 5 involved endpoints sequentially:
///
/// - get_chunk
/// - get_challenge
/// - post_contribution_chunk
/// - contribute_chunk
/// - verify_chunk
///
#[test]
fn test_contribution() {
    use setup_utils::calculate_hash;

    let ctx = build_context();
    let client = Client::tracked(ctx.rocket).expect("Invalid rocket instance");

    // Download chunk
    let pubkey = ctx.contributors[0].keypair.pubkey();
    let chunk_request = GetChunkRequest::new(pubkey.to_owned(), ctx.contributors[0].locked_locators.clone().unwrap());
    let mut req = client.get("/download/chunk").json(&chunk_request);
    let response = req.dispatch();
    assert_eq!(response.status(), Status::Ok);
    assert!(response.body().is_some());
    let task: Task = response.into_json().unwrap();

    // Get challenge
    req = client
        .get("/contributor/challenge")
        .json(ctx.contributors[0].locked_locators.as_ref().unwrap());
    let response = req.dispatch();
    assert_eq!(response.status(), Status::Ok);
    assert!(response.body().is_some());
    let challenge: Vec<u8> = response.into_json().unwrap();

    // Upload chunk
    let contribution_locator = ContributionLocator::new(ROUND_HEIGHT, task.chunk_id(), task.contribution_id(), false);

    let challenge_hash = calculate_hash(challenge.as_ref());

    let mut contribution: Vec<u8> = Vec::new();
    contribution.write_all(challenge_hash.as_slice()).unwrap();
    Computation::contribute_test_masp(&challenge, &mut contribution);

    // Initial contribution size is 2332 but the Coordinator expect ANOMA_BASE_FILE_SIZE. Extend to this size with trailing 0s
    let contrib_size = ANOMA_BASE_FILE_SIZE + ANOMA_PER_ROUND_FILE_SIZE_INCREASE;
    contribution.resize(contrib_size as usize, 0);

    let contribution_file_signature_locator =
        ContributionSignatureLocator::new(ROUND_HEIGHT, task.chunk_id(), task.contribution_id(), false);

    let response_hash = calculate_hash(contribution.as_ref());

    let contribution_state = ContributionState::new(challenge_hash.to_vec(), response_hash.to_vec(), None).unwrap();

    let sigkey = ctx.contributors[0].keypair.sigkey();
    let signature = Production
        .sign(sigkey, &contribution_state.signature_message().unwrap())
        .unwrap();

    let contribution_file_signature = ContributionFileSignature::new(signature, contribution_state).unwrap();

    let post_chunk = PostChunkRequest::new(
        contribution_locator,
        contribution,
        contribution_file_signature_locator,
        contribution_file_signature,
    );

    req = client.post("/upload/chunk").json(&post_chunk);
    let response = req.dispatch();
    assert_eq!(response.status(), Status::Ok);
    assert!(response.body().is_none());

    // Contribute
    let contribute_request = ContributeChunkRequest::new(pubkey.to_owned(), task.chunk_id());

    req = client.post("/contributor/contribute_chunk").json(&contribute_request);
    let response = req.dispatch();
    assert_eq!(response.status(), Status::Ok);
    assert!(response.body().is_some());

    // Verify chunk
    req = client.get("/verify");
    let response = req.dispatch();
    assert_eq!(response.status(), Status::Ok);
    assert!(response.body().is_none());
}<|MERGE_RESOLUTION|>--- conflicted
+++ resolved
@@ -25,14 +25,10 @@
 use rocket::{
     http::{ContentType, Status},
     local::blocking::Client,
-<<<<<<< HEAD
-    routes, Build, Rocket,
-=======
     routes,
     Build,
     Rocket,
     tokio::sync::RwLock
->>>>>>> 91117a08
 };
 
 const ROUND_HEIGHT: u64 = 1;
