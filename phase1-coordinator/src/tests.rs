--- conflicted
+++ resolved
@@ -66,7 +66,6 @@
     }
 }
 
-<<<<<<< HEAD
 struct VerifierTestDetails {
     participant: Participant,
     signing_key: SigningKey,
@@ -86,10 +85,7 @@
     }
 }
 
-fn execute_round_test(proving_system: ProvingSystem, curve: CurveKind) -> anyhow::Result<()> {
-=======
 fn execute_round(proving_system: ProvingSystem, curve: CurveKind) -> anyhow::Result<()> {
->>>>>>> e3650289
     let parameters = Parameters::Custom(Settings::new(
         ContributionMode::Chunked,
         proving_system,
@@ -1172,7 +1168,6 @@
     Ok(())
 }
 
-<<<<<<< HEAD
 /// Drops a contributor and release the locks
 ///
 /// The key part of this test is that we lock a chunk
@@ -1325,10 +1320,8 @@
     assert_eq!(0, coordinator.number_of_queue_verifiers());
 }
 
-=======
 #[test]
 #[serial]
->>>>>>> e3650289
 /// Drops a multiple contributors an replaces with the coordinator contributor.
 fn coordinator_drop_multiple_contributors() -> anyhow::Result<()> {
     let parameters = Parameters::Custom(Settings::new(
