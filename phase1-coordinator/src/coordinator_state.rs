use crate::{
    environment::Environment,
    objects::{
        participant::*,
        task::{initialize_tasks, Task},
    },
    storage::{Locator, Object, StorageLock},
    CoordinatorError,
    TimeSource,
};
use phase1::ProvingSystem;

use chrono::{DateTime, Duration, Utc};
use rayon::prelude::*;
use serde::{Deserialize, Serialize};
use std::{
    collections::{HashMap, HashSet, LinkedList},
    iter::FromIterator,
};
use tracing::*;

#[derive(Debug, Clone, PartialEq, Serialize, Deserialize)]
pub(super) enum CoordinatorStatus {
    Initializing,
    Initialized,
    Precommit,
    Commit,
    Rollback,
}

/// Represents a participant's exclusive lock on a chunk with the
/// specified `chunk_id`, which was obtained at the specified
/// `lock_time`.
#[derive(Debug, Clone, Serialize, Deserialize)]
pub struct ChunkLock {
    /// The id of the chunk which is locked.
    chunk_id: u64,
    /// The time that the chunk was locked.
    lock_time: DateTime<Utc>,
}

impl ChunkLock {
    /// Create a new chunk lock for the specified `chunk_id`, and
    /// recording the `lock_time` using the specified `time` source.
    pub fn new(chunk_id: u64, time: &dyn TimeSource) -> Self {
        Self {
            chunk_id,
            lock_time: time.utc_now(),
        }
    }

    /// The id of the chunk which is locked.
    pub fn chunk_id(&self) -> u64 {
        self.chunk_id
    }

    /// The time that the chunk was locked.
    pub fn lock_time(&self) -> &DateTime<Utc> {
        &self.lock_time
    }
}

#[derive(Debug, Clone, Serialize, Deserialize)]
pub struct ParticipantInfo {
    /// The ID of the participant.
    id: Participant,
    /// The round height that this participant is contributing to.
    round_height: u64,
    /// The reliability of the participant from an initial calibration.
    reliability: u8,
    /// The bucket ID that this participant starts contributing from.
    bucket_id: u64,
    /// The timestamp of the first seen instance of this participant.
    first_seen: DateTime<Utc>,
    /// The timestamp of the last seen instance of this participant.
    last_seen: DateTime<Utc>,
    /// The timestamp when this participant started the round.
    started_at: Option<DateTime<Utc>>,
    /// The timestamp when this participant finished the round.
    finished_at: Option<DateTime<Utc>>,
    /// The timestamp when this participant was dropped from the round.
    dropped_at: Option<DateTime<Utc>>,
    /// A map of chunk IDs to locks on chunks that this participant currently holds.
    locked_chunks: HashMap<u64, ChunkLock>,
    /// The list of (chunk ID, contribution ID) tasks that this participant is assigned to compute.
    assigned_tasks: LinkedList<Task>,
    /// The list of (chunk ID, contribution ID) tasks that this participant is currently computing.
    pending_tasks: LinkedList<Task>,
    /// The list of (chunk ID, contribution ID) tasks that this participant finished computing.
    completed_tasks: LinkedList<Task>,
    /// The list of (chunk ID, contribution ID) tasks that are pending disposal while computing.
    disposing_tasks: LinkedList<Task>,
    /// The list of (chunk ID, contribution ID) tasks that are disposed of while computing.
    disposed_tasks: LinkedList<Task>,
}

impl ParticipantInfo {
    #[inline]
    fn new(
        participant: Participant,
        round_height: u64,
        reliability: u8,
        bucket_id: u64,
        time: &dyn TimeSource,
    ) -> Self {
        // Fetch the current time.
        let now = time.utc_now();
        Self {
            id: participant,
            round_height,
            reliability,
            bucket_id,
            first_seen: now,
            last_seen: now,
            started_at: None,
            finished_at: None,
            dropped_at: None,
            locked_chunks: HashMap::new(),
            assigned_tasks: LinkedList::new(),
            pending_tasks: LinkedList::new(),
            completed_tasks: LinkedList::new(),
            disposing_tasks: LinkedList::new(),
            disposed_tasks: LinkedList::new(),
        }
    }

    ///
    /// Returns the ID of this participant.
    ///
    pub fn id(&self) -> &Participant {
        &self.id
    }

    ///
    /// Returns the set of chunk IDs that this participant is computing.
    ///
    pub fn locked_chunks(&self) -> &HashMap<u64, ChunkLock> {
        &self.locked_chunks
    }

    ///
    /// Returns the list of (chunk ID, contribution ID) tasks that this participant is assigned to compute.
    ///
    pub fn assigned_tasks(&self) -> &LinkedList<Task> {
        &self.assigned_tasks
    }

    ///
    /// Returns the list of (chunk ID, contribution ID) tasks that this participant is currently computing.
    ///
    pub fn pending_tasks(&self) -> &LinkedList<Task> {
        &self.pending_tasks
    }

    ///
    /// Returns the list of (chunk ID, contribution ID) tasks that this participant finished computing.
    ///
    pub fn completed_tasks(&self) -> &LinkedList<Task> {
        &self.completed_tasks
    }

    ///
    /// Returns the list of (chunk ID, contribution ID) tasks that are pending disposal while computing.
    ///
    pub fn disposing_tasks(&self) -> &LinkedList<Task> {
        &self.disposing_tasks
    }

    ///
    /// Returns the list of (chunk ID, contribution ID) tasks that are disposed of while computing.
    ///
    pub fn disposed_tasks(&self) -> &LinkedList<Task> {
        &self.disposed_tasks
    }

    ///
    /// Returns `true` if the participant is dropped from the current round.
    ///
    #[inline]
    fn is_dropped(&self) -> bool {
        // Check that the participant has not already finished the round.
        if self.is_finished() {
            return false;
        }

        // Check if the participant was dropped from the round.
        self.dropped_at.is_some()
    }

    ///
    /// Returns `true` if the participant is finished with the current round.
    ///
    #[inline]
    fn is_finished(&self) -> bool {
        // Check that the participant already started in the round.
        if self.started_at.is_none() {
            return false;
        }

        // Check that the participant was not dropped from the round.
        if self.dropped_at.is_some() {
            return false;
        }

        // Check that the participant has no more locked chunks.
        if !self.locked_chunks.is_empty() {
            return false;
        }

        // Check that the participant has no more assigned tasks.
        if !self.assigned_tasks.is_empty() {
            return false;
        }

        // Check that the participant has no more pending tasks.
        if !self.pending_tasks.is_empty() {
            return false;
        }

        // Check that the participant is not disposing tasks.
        if !self.disposing_tasks.is_empty() {
            return false;
        }

        // Check that if the participant is a contributor, that they completed tasks.
        if self.id.is_contributor() && self.completed_tasks.is_empty() {
            return false;
        }

        // Check if the participant has finished the round.
        self.finished_at.is_some()
    }

    ///
    /// Assigns the participant to the given chunks for the current round,
    /// and sets the start time as the current time.
    ///
    #[inline]
    fn start(&mut self, tasks: LinkedList<Task>, time: &dyn TimeSource) -> Result<(), CoordinatorError> {
        trace!("Starting {}", self.id);

        // Check that the participant has a valid round height set.
        if self.round_height == 0 {
            return Err(CoordinatorError::ParticipantRoundHeightInvalid);
        }

        // Check that the participant has not already started in the round.
        if self.started_at.is_some() || self.dropped_at.is_some() || self.finished_at.is_some() {
            return Err(CoordinatorError::ParticipantAlreadyStarted);
        }

        // Check that the participant has no locked chunks.
        if !self.locked_chunks.is_empty() {
            return Err(CoordinatorError::ParticipantAlreadyHasLockedChunks);
        }

        // Check that the participant has no assigned tasks.
        if !self.assigned_tasks.is_empty() {
            return Err(CoordinatorError::ParticipantHasAssignedTasks);
        }

        // Check that the participant has no pending tasks.
        if !self.pending_tasks.is_empty() {
            return Err(CoordinatorError::ParticipantHasRemainingTasks);
        }

        // Check that the participant has not completed any tasks yet.
        if !self.completed_tasks.is_empty() {
            return Err(CoordinatorError::ParticipantAlreadyStarted);
        }

        // Check that the participant is not disposing tasks.
        if !self.disposing_tasks.is_empty() {
            return Err(CoordinatorError::ParticipantAlreadyStarted);
        }

        // Check that the participant has not discarded any tasks yet.
        if !self.disposed_tasks.is_empty() {
            return Err(CoordinatorError::ParticipantAlreadyStarted);
        }

        // Fetch the current time.
        let now = time.utc_now();

        // Update the last seen time.
        self.last_seen = now;

        // Set the start time to reflect the current time.
        self.started_at = Some(now);

        // Set the assigned tasks to the given tasks.
        self.assigned_tasks = tasks;

        Ok(())
    }

    ///
    /// Adds the given (chunk ID, contribution ID) task in FIFO order for the participant to process.
    ///
    #[inline]
    fn push_back_task(
        &mut self,
        chunk_id: u64,
        contribution_id: u64,
        time: &dyn TimeSource,
    ) -> Result<(), CoordinatorError> {
        trace!("Pushing back task for {}", self.id);

        // Set the task as the given chunk ID and contribution ID.
        let task = Task::new(chunk_id, contribution_id);

        // Check that the participant has started in the round.
        if self.started_at.is_none() {
            return Err(CoordinatorError::ParticipantHasNotStarted);
        }

        // Check that the participant was not dropped from the round.
        if self.dropped_at.is_some() {
            return Err(CoordinatorError::ParticipantWasDropped);
        }

        // Check that the participant has not finished the round.
        if self.finished_at.is_some() {
            return Err(CoordinatorError::ParticipantAlreadyFinished);
        }

        // Check that if the participant is a contributor, this chunk is not currently locked.
        if self.id.is_contributor() && self.locked_chunks.contains_key(&chunk_id) {
            return Err(CoordinatorError::ParticipantAlreadyWorkingOnChunk);
        }

        // Check that the task was not already given the assigned task.
        if self.assigned_tasks.contains(&task) {
            return Err(CoordinatorError::ParticipantAlreadyAddedChunk);
        }

        // Check that the task was not already in progress.
        if self.pending_tasks.contains(&task) {
            return Err(CoordinatorError::ParticipantAlreadyWorkingOnChunk);
        }

        // Check that the participant has not already completed the task.
        if self.completed_tasks.contains(&task) {
            return Err(CoordinatorError::ParticipantAlreadyFinishedChunk);
        }

        // Update the last seen time.
        self.last_seen = time.utc_now();

        // Add the task to the back of the pending tasks.
        self.assigned_tasks.push_back(task);

        Ok(())
    }

    ///
    /// Adds the given (chunk ID, contribution ID) task in LIFO order for the participant to process.
    ///
    #[inline]
    fn push_front_task(
        &mut self,
        chunk_id: u64,
        contribution_id: u64,
        time: &dyn TimeSource,
    ) -> Result<(), CoordinatorError> {
        trace!("Pushing front task for {}", self.id);

        // Set the task as the given chunk ID and contribution ID.
        let task = Task::new(chunk_id, contribution_id);

        // Check that the participant has started in the round.
        if self.started_at.is_none() {
            return Err(CoordinatorError::ParticipantHasNotStarted);
        }

        // Check that the participant was not dropped from the round.
        if self.dropped_at.is_some() {
            return Err(CoordinatorError::ParticipantWasDropped);
        }

        // Check that the participant has not finished the round.
        if self.finished_at.is_some() {
            return Err(CoordinatorError::ParticipantAlreadyFinished);
        }

        // Check that if the participant is a contributor, this chunk is not currently locked.
        if self.id.is_contributor() && self.locked_chunks.contains_key(&chunk_id) {
            return Err(CoordinatorError::ParticipantAlreadyWorkingOnChunk);
        }

        // Check that the task was not already given the assigned task.
        if self.assigned_tasks.contains(&task) {
            return Err(CoordinatorError::ParticipantAlreadyAddedChunk);
        }

        // Check that the task was not already added to the pending tasks.
        if self.pending_tasks.contains(&task) {
            return Err(CoordinatorError::ParticipantAlreadyWorkingOnChunk);
        }

        // Check that the participant has not already completed the task.
        if self.completed_tasks.contains(&task) {
            return Err(CoordinatorError::ParticipantAlreadyFinishedChunk);
        }

        // Update the last seen time.
        self.last_seen = time.utc_now();

        // Add the task to the front of the pending tasks.
        self.assigned_tasks.push_front(task);

        Ok(())
    }

    ///
    /// Pops the next (chunk ID, contribution ID) task the participant should process,
    /// in FIFO order when added to the linked list.
    ///
    #[inline]
    fn pop_task(&mut self, time: &dyn TimeSource) -> Result<Task, CoordinatorError> {
        trace!("Popping task for {}", self.id);

        // Check that the participant has started in the round.
        if self.started_at.is_none() {
            return Err(CoordinatorError::ParticipantHasNotStarted);
        }

        // Check that the participant was not dropped from the round.
        if self.dropped_at.is_some() {
            return Err(CoordinatorError::ParticipantWasDropped);
        }

        // Check that the participant has not finished the round.
        if self.finished_at.is_some() {
            return Err(CoordinatorError::ParticipantAlreadyFinished);
        }

        // Check that the participant has assigned tasks.
        if self.assigned_tasks.is_empty() {
            return Err(CoordinatorError::ParticipantHasNoRemainingTasks);
        }

        // Update the last seen time.
        self.last_seen = time.utc_now();

        // Fetch the next task in order as stored.
        match self.assigned_tasks.pop_front() {
            Some(task) => {
                // Add the task to the front of the pending tasks.
                self.pending_tasks.push_back(task);

                Ok(task)
            }
            None => Err(CoordinatorError::ParticipantHasNoRemainingTasks),
        }
    }

    ///
    /// Adds the given chunk ID to the locked chunks held by this participant.
    ///
    #[inline]
    fn acquired_lock(&mut self, chunk_id: u64, time: &dyn TimeSource) -> Result<(), CoordinatorError> {
        trace!("Acquiring lock on chunk {} for {}", chunk_id, self.id);

        // Check that the participant has started in the round.
        if self.started_at.is_none() {
            return Err(CoordinatorError::ParticipantHasNotStarted);
        }

        // Check that the participant was not dropped from the round.
        if self.dropped_at.is_some() {
            return Err(CoordinatorError::ParticipantWasDropped);
        }

        // Check that the participant has not finished the round.
        if self.finished_at.is_some() {
            return Err(CoordinatorError::ParticipantAlreadyFinished);
        }

        // Check that this chunk is not currently locked by the participant.
        if self.locked_chunks.contains_key(&chunk_id) {
            return Err(CoordinatorError::ParticipantAlreadyHasLockedChunk);
        }

        // Check that if the participant is a contributor, this chunk was popped and already pending.
        if self.id.is_contributor()
            && self
                .pending_tasks
                .par_iter()
                .filter(|task| task.contains(chunk_id))
                .count()
                == 0
        {
            return Err(CoordinatorError::ParticipantUnauthorizedForChunkId);
        }

        // Check that if the participant is a contributor, this chunk was not already completed.
        if self.id.is_contributor()
            && self
                .completed_tasks
                .par_iter()
                .filter(|task| task.contains(chunk_id))
                .count()
                > 0
        {
            return Err(CoordinatorError::ParticipantAlreadyFinishedChunk);
        }

        // Update the last seen time.
        self.last_seen = time.utc_now();

        let chunk_lock = ChunkLock::new(chunk_id, time);

        self.locked_chunks.insert(chunk_id, chunk_lock);

        Ok(())
    }

    ///
    /// Reverts the given (chunk ID, contribution ID) task to the list of assigned tasks
    /// from the list of pending tasks.
    ///
    /// This function is used to move a pending task back as an assigned task when the
    /// participant fails to acquire the lock for the chunk ID corresponding to the task.
    ///
    #[inline]
    fn rollback_pending_task(
        &mut self,
        chunk_id: u64,
        contribution_id: u64,
        time: &dyn TimeSource,
    ) -> Result<(), CoordinatorError> {
        trace!("Rolling back pending task on chunk {} for {}", chunk_id, self.id);

        // Set the task as the given chunk ID and contribution ID.
        let task = Task::new(chunk_id, contribution_id);

        // Check that the participant has started in the round.
        if self.started_at.is_none() {
            return Err(CoordinatorError::ParticipantHasNotStarted);
        }

        // Check that the participant was not dropped from the round.
        if self.dropped_at.is_some() {
            return Err(CoordinatorError::ParticipantWasDropped);
        }

        // Check that the participant has not finished the round.
        if self.finished_at.is_some() {
            return Err(CoordinatorError::ParticipantAlreadyFinished);
        }

        // Check that this chunk is not currently locked by the participant.
        if self.locked_chunks.contains_key(&chunk_id) {
            return Err(CoordinatorError::ParticipantAlreadyHasLockedChunk);
        }

        // Check that if the participant is a contributor, this chunk was popped and already pending.
        if self.id.is_contributor()
            && self
                .pending_tasks
                .par_iter()
                .filter(|task| task.contains(chunk_id))
                .count()
                == 0
        {
            return Err(CoordinatorError::ParticipantUnauthorizedForChunkId);
        }

        // Check that if the participant is a contributor, this chunk was not already completed.
        if self.id.is_contributor()
            && self
                .completed_tasks
                .par_iter()
                .filter(|task| task.contains(chunk_id))
                .count()
                > 0
        {
            return Err(CoordinatorError::ParticipantAlreadyFinishedChunk);
        }

        // Update the last seen time.
        self.last_seen = time.utc_now();

        // Remove the task from the pending tasks.
        self.pending_tasks = self
            .pending_tasks
            .clone()
            .into_par_iter()
            .filter(|t| *t != task)
            .collect();

        // Add the task to the front of the assigned tasks.
        self.push_front_task(task.chunk_id(), task.contribution_id(), time)?;

        Ok(())
    }

    ///
    /// Adds the given (chunk ID, contribution ID) task to the list of completed tasks
    /// and removes the given chunk ID from the locked chunks held by this participant.
    ///
    #[inline]
    fn completed_task(
        &mut self,
        chunk_id: u64,
        contribution_id: u64,
        time: &dyn TimeSource,
    ) -> Result<(), CoordinatorError> {
        trace!("Completing task for {}", self.id);

        // Set the task as the given chunk ID and contribution ID.
        let task = Task::new(chunk_id, contribution_id);

        // Check that the participant has started in the round.
        if self.started_at.is_none() {
            return Err(CoordinatorError::ParticipantHasNotStarted);
        }

        // Check that the participant was not dropped from the round.
        if self.dropped_at.is_some() {
            return Err(CoordinatorError::ParticipantWasDropped);
        }

        // Check that the participant has not finished the round.
        if self.finished_at.is_some() {
            return Err(CoordinatorError::ParticipantAlreadyFinished);
        }

        // Check that the participant had locked this chunk.
        if !self.locked_chunks.contains_key(&chunk_id) {
            return Err(CoordinatorError::ParticipantDidntLockChunkId);
        }

        // Check that the participant does not have a assigned task remaining for this.
        if self.assigned_tasks.contains(&task) {
            return Err(CoordinatorError::ParticipantStillHasTaskAsAssigned);
        }

        // Check that the participant has a pending task for this.
        if !self.pending_tasks.contains(&task) {
            return Err(CoordinatorError::ParticipantMissingPendingTask);
        }

        // Check that the participant has not already completed the task.
        if self.completed_tasks.contains(&task) {
            return Err(CoordinatorError::ParticipantAlreadyFinishedTask);
        }

        // Check that if the participant is a contributor, this chunk was not already completed.
        if self.id.is_contributor()
            && self
                .completed_tasks
                .par_iter()
                .filter(|task| task.contains(chunk_id))
                .count()
                > 0
        {
            return Err(CoordinatorError::ParticipantAlreadyFinishedChunk);
        }

        // Update the last seen time.
        self.last_seen = time.utc_now();

        // Remove the given chunk ID from the locked chunks.
        self.locked_chunks.remove(&chunk_id);

        // Remove the task from the pending tasks.
        self.pending_tasks = self
            .pending_tasks
            .clone()
            .into_par_iter()
            .filter(|t| *t != task)
            .collect();

        // Add the task to the completed tasks.
        self.completed_tasks.push_back(task);

        Ok(())
    }

    ///
    /// Completes the disposal of a given chunk (chunk ID, contribution ID) task present in the `disposing_tasks` list to the list of disposed tasks
    /// and removes the given chunk ID from the locked chunks held by this participant.
    ///
    #[inline]
    fn dispose_task(
        &mut self,
        chunk_id: u64,
        contribution_id: u64,
        time: &dyn TimeSource,
    ) -> Result<(), CoordinatorError> {
        trace!("Disposed task for {}", self.id);

        // Set the task as the given chunk ID and contribution ID.
        let task = Task::new(chunk_id, contribution_id);

        // Check that the participant has started in the round.
        if self.started_at.is_none() {
            return Err(CoordinatorError::ParticipantHasNotStarted);
        }

        // Check that the participant was not dropped from the round.
        if self.dropped_at.is_some() {
            return Err(CoordinatorError::ParticipantWasDropped);
        }

        // Check that the participant has not finished the round.
        if self.finished_at.is_some() {
            return Err(CoordinatorError::ParticipantAlreadyFinished);
        }

        // Check that the participant had locked this chunk.
        if !self.locked_chunks.contains_key(&chunk_id) {
            return Err(CoordinatorError::ParticipantDidntLockChunkId);
        }

        // TODO (raychu86): Reevaluate this check. When a participant is dropped, all tasks
        //  are reassigned so the tasks will always be present.
        // Check that the participant does not have a assigned task remaining for this.
        // if self.assigned_tasks.contains(&task) {
        //     return Err(CoordinatorError::ParticipantStillHasTaskAsAssigned);
        // }

        // Check that the participant has a disposing task for this.
        if !self.disposing_tasks.contains(&task) {
            return Err(CoordinatorError::ParticipantMissingDisposingTask);
        }

        // Update the last seen time.
        self.last_seen = time.utc_now();

        // Remove the given chunk ID from the locked chunks.
        self.locked_chunks.remove(&chunk_id);

        // Remove the task from the disposing tasks.
        self.disposing_tasks = self
            .disposing_tasks
            .clone()
            .into_par_iter()
            .filter(|t| *t != task)
            .collect();

        // Add the task to the completed tasks.
        self.disposed_tasks.push_back(task);

        Ok(())
    }

    ///
    /// Sets the participant to dropped and saves the current time as the dropped time.
    ///
    #[inline]
    fn drop(&mut self, time: &dyn TimeSource) -> Result<(), CoordinatorError> {
        trace!("Dropping {}", self.id);

        // Check that the participant was not already dropped from the round.
        if self.dropped_at.is_some() {
            return Err(CoordinatorError::ParticipantAlreadyDropped);
        }

        // Check that the participant has not already finished the round.
        if self.finished_at.is_some() {
            return Err(CoordinatorError::ParticipantAlreadyFinished);
        }

        // Fetch the current time.
        let now = time.utc_now();

        // Set the participant info to reflect them dropping now.
        self.dropped_at = Some(now);

        Ok(())
    }

    ///
    /// Sets the participant to finished and saves the current time as the completed time.
    ///
    #[inline]
    fn finish(&mut self, time: &dyn TimeSource) -> Result<(), CoordinatorError> {
        trace!("Finishing {}", self.id);

        // Check that the participant already started in the round.
        if self.started_at.is_none() {
            return Err(CoordinatorError::ParticipantHasNotStarted);
        }

        // Check that the participant was not dropped from the round.
        if self.dropped_at.is_some() {
            return Err(CoordinatorError::ParticipantWasDropped);
        }

        // Check that the participant has not already finished the round.
        if self.finished_at.is_some() {
            return Err(CoordinatorError::ParticipantAlreadyFinished);
        }

        // Check that the participant has no more locked chunks.
        if !self.locked_chunks.is_empty() {
            return Err(CoordinatorError::ParticipantStillHasLocks);
        }

        // Check that the participant has no more assigned tasks.
        if !self.assigned_tasks.is_empty() {
            return Err(CoordinatorError::ParticipantHasRemainingTasks);
        }

        // Check that the participant has no more pending tasks.
        if !self.pending_tasks.is_empty() {
            return Err(CoordinatorError::ParticipantHasRemainingTasks);
        }

        // Check that if the participant is a contributor, that they completed tasks.
        if self.id.is_contributor() && self.completed_tasks.is_empty() {
            return Err(CoordinatorError::ParticipantDidNotDoWork);
        }

        // Check that the participant is not disposing tasks.
        if !self.disposing_tasks.is_empty() {
            return Err(CoordinatorError::ParticipantHasRemainingTasks);
        }

        // Fetch the current time.
        let now = time.utc_now();

        // Update the last seen time.
        self.last_seen = now;

        // Set the finish time to reflect the current time.
        self.finished_at = Some(now);

        Ok(())
    }

    ///
    /// Resets the participant information.
    ///
    #[deprecated]
    #[allow(dead_code)]
    #[inline]
    fn reset(&mut self, time: &dyn TimeSource) {
        warn!("Resetting the state of participant {}", self.id);
        *self = Self::new(self.id.clone(), self.round_height, self.reliability, 0, time);
    }
}

#[derive(Debug, Clone, Serialize, Deserialize)]
pub struct RoundMetrics {
    /// The number of contributors participating in the current round.
    number_of_contributors: u64,
    /// The number of verifiers participating in the current round.
    number_of_verifiers: u64,
    /// The boolean for denoting if the current round has been aggregated by the coordinator.
    is_round_aggregated: bool,
    /// The map of participants to their tasks and corresponding start and end timers.
    task_timer: HashMap<Participant, HashMap<Task, (i64, Option<i64>)>>,
    /// The map of participants to their average seconds per task.
    seconds_per_task: HashMap<Participant, u64>,
    /// The average seconds per task calculated from all current contributors.
    contributor_average_per_task: Option<u64>,
    /// The average seconds per task calculated from all current verifiers.
    verifier_average_per_task: Option<u64>,
    /// The timestamp when the coordinator started aggregation of the current round.
    started_aggregation_at: Option<DateTime<Utc>>,
    /// The timestamp when the coordinator finished aggregation of the current round.
    finished_aggregation_at: Option<DateTime<Utc>>,
    /// The estimated number of seconds remaining for the current round to finish.
    estimated_finish_time: Option<u64>,
    /// The estimated number of seconds remaining for the current round to aggregate.
    estimated_aggregation_time: Option<u64>,
    /// The estimated number of seconds remaining until the queue is closed for the next round.
    estimated_wait_time: Option<u64>,
    /// The timestamp of the earliest start time for the next round.
    next_round_after: Option<DateTime<Utc>>,
}

#[derive(Debug, Clone, Serialize, Deserialize)]
pub struct CoordinatorState {
    /// The parameters and settings of this coordinator.
    environment: Environment,
    /// The current status of the coordinator.
    status: CoordinatorStatus,
    /// The map of queue participants with a reliability score and an assigned future round.
    queue: HashMap<Participant, (u8, Option<u64>)>,
    /// The map of unique participants for the next round.
    next: HashMap<Participant, ParticipantInfo>,
    /// The metrics for the current round of the ceremony.
    current_metrics: Option<RoundMetrics>,
    /// The height for the current round of the ceremony.
    current_round_height: Option<u64>,
    /// The map of unique contributors for the current round.
    current_contributors: HashMap<Participant, ParticipantInfo>,
    /// The map of unique verifiers for the current round.
    current_verifiers: HashMap<Participant, ParticipantInfo>,
    /// The map of tasks pending verification in the current round.
    pending_verification: HashMap<Task, Participant>,
    /// The map of each round height to the corresponding contributors from that round.
    finished_contributors: HashMap<u64, HashMap<Participant, ParticipantInfo>>,
    /// The map of each round height to the corresponding verifiers from that round.
    finished_verifiers: HashMap<u64, HashMap<Participant, ParticipantInfo>>,
    /// The list of information about participants that dropped in current and past rounds.
    dropped: Vec<ParticipantInfo>,
    /// The list of participants that are banned from all current and future rounds.
    banned: HashSet<Participant>,
    /// The manual lock to hold the coordinator from transitioning to the next round.
    manual_lock: bool,
}

impl CoordinatorState {
    ///
    /// Creates a new instance of `CoordinatorState`.
    ///
    #[inline]
    pub(super) fn new(environment: Environment) -> Self {
        Self {
            environment,
            status: CoordinatorStatus::Initializing,
            queue: HashMap::default(),
            next: HashMap::default(),
            current_metrics: None,
            current_round_height: None,
            current_contributors: HashMap::default(),
            current_verifiers: HashMap::default(),
            pending_verification: HashMap::default(),
            finished_contributors: HashMap::default(),
            finished_verifiers: HashMap::default(),
            dropped: Vec::new(),
            banned: HashSet::new(),
            manual_lock: false,
        }
    }

    ///
    /// Initializes the coordinator state by setting the round height & metrics, and instantiating
    /// the finished contributors and verifiers map for the given round in the coordinator state.
    ///
    #[inline]
    pub(super) fn initialize(&mut self, current_round_height: u64) {
        // Set the current round height to the given round height.
        if self.current_round_height.is_none() {
            self.current_round_height = Some(current_round_height);
        }

        // Initialize the metrics for this round.
        if self.current_metrics.is_none() {
            self.current_metrics = Some(RoundMetrics {
                number_of_contributors: 0,
                number_of_verifiers: 0,
                is_round_aggregated: false,
                task_timer: HashMap::new(),
                seconds_per_task: HashMap::new(),
                contributor_average_per_task: None,
                verifier_average_per_task: None,
                started_aggregation_at: None,
                finished_aggregation_at: None,
                estimated_finish_time: None,
                estimated_aggregation_time: None,
                estimated_wait_time: None,
                next_round_after: None,
            });
        }

        // Initialize the finished contributors map for the current round, if it does not exist.
        if !self.finished_contributors.contains_key(&current_round_height) {
            self.finished_contributors.insert(current_round_height, HashMap::new());
        }

        // Initialize the finished verifiers map for the current round, if it does not exist.
        if !self.finished_verifiers.contains_key(&current_round_height) {
            self.finished_verifiers.insert(current_round_height, HashMap::new());
        }

        // Set the status to initialized.
        self.status = CoordinatorStatus::Initialized;
    }

    ///
    /// Returns `true` if the given participant is a contributor in the queue.
    ///
    #[inline]
    pub fn is_queue_contributor(&self, participant: &Participant) -> bool {
        participant.is_contributor() && self.queue.contains_key(participant)
    }

    ///
    /// Returns `true` if the given participant is a verifier in the queue.
    ///
    #[inline]
    pub fn is_queue_verifier(&self, participant: &Participant) -> bool {
        participant.is_verifier() && self.queue.contains_key(participant)
    }

    ///
    /// Returns `true` if the given participant is an authorized contributor in the ceremony.
    ///
    #[inline]
    pub fn is_authorized_contributor(&self, participant: &Participant) -> bool {
        participant.is_contributor() && !self.banned.contains(participant)
    }

    ///
    /// Returns `true` if the given participant is an authorized verifier in the ceremony.
    ///
    #[inline]
    pub fn is_authorized_verifier(&self, participant: &Participant) -> bool {
        participant.is_verifier() && !self.banned.contains(participant)
    }

    ///
    /// Returns `true` if the given participant is actively contributing
    /// in the current round.
    ///
    #[inline]
    pub fn is_current_contributor(&self, participant: &Participant) -> bool {
        self.is_authorized_contributor(participant) && self.current_contributors.contains_key(participant)
    }

    ///
    /// Returns `true` if the given participant is actively verifying
    /// in the current round.
    ///
    #[inline]
    pub fn is_current_verifier(&self, participant: &Participant) -> bool {
        self.is_authorized_verifier(participant) && self.current_verifiers.contains_key(participant)
    }

    ///
    /// Returns `true` if the given participant has finished contributing
    /// in the current round.
    ///
    #[inline]
    pub fn is_finished_contributor(&self, participant: &Participant) -> bool {
        let current_round_height = self.current_round_height.unwrap_or_default();
        participant.is_contributor()
            && self
                .finished_contributors
                .get(&current_round_height)
                .get_or_insert(&HashMap::new())
                .contains_key(participant)
    }

    ///
    /// Returns `true` if the given participant has finished verifying
    /// in the current round.
    ///
    #[inline]
    pub fn is_finished_verifier(&self, participant: &Participant) -> bool {
        let current_round_height = self.current_round_height.unwrap_or_default();
        participant.is_verifier()
            && self
                .finished_verifiers
                .get(&current_round_height)
                .get_or_insert(&HashMap::new())
                .contains_key(participant)
    }

    ///
    /// Returns `true` if the given participant is a contributor managed
    /// by the coordinator.
    ///
    #[inline]
    pub fn is_coordinator_contributor(&self, participant: &Participant) -> bool {
        participant.is_contributor() && self.environment.coordinator_contributors().contains(participant)
    }

    ///
    /// Returns `true` if the given participant is a verifier managed
    /// by the coordinator.
    ///
    #[inline]
    pub fn is_coordinator_verifier(&self, participant: &Participant) -> bool {
        participant.is_verifier() && self.environment.coordinator_verifiers().contains(participant)
    }

    ///
    /// Returns the total number of contributors currently in the queue.
    ///  
    #[inline]
    pub fn number_of_queue_contributors(&self) -> usize {
        self.queue.par_iter().filter(|(p, _)| p.is_contributor()).count()
    }

    ///
    /// Returns the total number of verifiers currently in the queue.
    ///
    #[inline]
    pub fn number_of_queue_verifiers(&self) -> usize {
        self.queue.par_iter().filter(|(p, _)| p.is_verifier()).count()
    }

    ///
    /// Returns a list of the contributors currently in the queue.
    ///
    #[inline]
    pub fn queue_contributors(&self) -> Vec<(Participant, (u8, Option<u64>))> {
        self.queue
            .clone()
            .into_par_iter()
            .filter(|(p, _)| p.is_contributor())
            .collect()
    }

    ///
    /// Returns a list of the verifiers currently in the queue.
    ///
    #[inline]
    pub fn queue_verifiers(&self) -> Vec<(Participant, (u8, Option<u64>))> {
        self.queue
            .clone()
            .into_par_iter()
            .filter(|(p, _)| p.is_verifier())
            .collect()
    }

    ///
    /// Returns a list of the contributors currently in the round.
    ///
    #[inline]
    pub fn current_contributors(&self) -> Vec<(Participant, ParticipantInfo)> {
        self.current_contributors.clone().into_iter().collect()
    }

    ///
    /// Returns a list of the verifiers currently in the round.
    ///
    #[inline]
    pub fn current_verifiers(&self) -> Vec<(Participant, ParticipantInfo)> {
        self.current_verifiers.clone().into_iter().collect()
    }

    ///
    /// Returns a list of participants that were dropped from the current round.
    ///
    #[inline]
    pub fn dropped_participants(&self) -> Vec<ParticipantInfo> {
        self.dropped.clone()
    }

    ///
    /// Returns the current round height stored in the coordinator state.
    ///
    /// This function returns `0` if the current round height has not been set.
    ///
    #[inline]
    pub fn current_round_height(&self) -> u64 {
        self.current_round_height.unwrap_or_default()
    }

    ///
    /// Returns the metrics for the current round and current round participants.
    ///
    #[inline]
    pub(super) fn current_round_metrics(&self) -> Option<RoundMetrics> {
        self.current_metrics.clone()
    }

    ///
    /// Returns `true` if all participants in the current round have no more pending chunks.
    ///
    #[inline]
    pub fn is_current_round_finished(&self) -> bool {
        // Check that all contributions have undergone verification.
        self.pending_verification.is_empty()
            // Check that all current contributors are finished.
            && self.current_contributors.is_empty()
            // Check that all current verifiers are finished.
            && self.current_verifiers.is_empty()
    }

    ///
    /// Returns `true` if the current round is currently being aggregated.
    ///
    #[inline]
    pub fn is_current_round_aggregating(&self) -> bool {
        match &self.current_metrics {
            Some(metrics) => {
                !metrics.is_round_aggregated
                    && metrics.started_aggregation_at.is_some()
                    && metrics.finished_aggregation_at.is_none()
            }
            None => false,
        }
    }

    ///
    /// Returns `true` if the current round has been aggregated.
    ///
    #[inline]
    pub fn is_current_round_aggregated(&self) -> bool {
        match &self.current_metrics {
            Some(metrics) => {
                metrics.is_round_aggregated
                    && metrics.started_aggregation_at.is_some()
                    && metrics.finished_aggregation_at.is_some()
            }
            None => false,
        }
    }

    ///
    /// Returns `true` if the precommit for the next round is ready.
    ///
    /// This function checks that the requisite number of contributors and verifiers are
    /// assigned for the next round.
    ///
    /// Note that this function does not check for banned participants, which is checked
    /// during the precommit phase for the next round.
    ///
    #[inline]
    pub(super) fn is_precommit_next_round_ready(&self, time: &dyn TimeSource) -> bool {
        // Check that the coordinator is initialized and is not already in a precommit stage.
        if self.status == CoordinatorStatus::Initializing || self.status == CoordinatorStatus::Precommit {
            return false;
        }

        // Check that the queue contains participants.
        if self.queue.is_empty() {
            trace!("Queue is currently empty");
            return false;
        }

        // Check that the current round height is set.
        if self.current_round_height.is_none() {
            warn!("Current round height is not set in the coordinator state");
            return false;
        }

        // Check that the current round has been aggregated.
        if self.current_round_height() > 0 && !self.is_current_round_aggregated() {
            trace!("Current round has not been aggregated");
            return false;
        }

        // Check that the time to trigger the next round has been reached.
        if let Some(metrics) = &self.current_metrics {
            if let Some(next_round_after) = metrics.next_round_after {
                if time.utc_now() < next_round_after {
                    trace!("Required queue wait time has not been reached yet");
                    return false;
                }
            } else {
                trace!("Required queue wait time has not been set yet");
                return false;
            }
        }

        // Fetch the next round height.
        let next_round_height = self.current_round_height.unwrap_or_default() + 1;

        // Fetch the state of assigned contributors for the next round in the queue.
        let minimum_contributors = self.environment.minimum_contributors_per_round();
        let maximum_contributors = self.environment.maximum_contributors_per_round();
        let number_of_assigned_contributors = self
            .queue
            .clone()
            .into_par_iter()
            .filter(|(p, (_, rh))| p.is_contributor() && rh.unwrap_or_default() == next_round_height)
            .count();

        // Fetch the state of assigned verifiers for the next round in the queue.
        let minimum_verifiers = self.environment.minimum_verifiers_per_round();
        let maximum_verifiers = self.environment.maximum_verifiers_per_round();
        let number_of_assigned_verifiers = self
            .queue
            .clone()
            .into_par_iter()
            .filter(|(p, (_, rh))| p.is_verifier() && rh.unwrap_or_default() == next_round_height)
            .count();

        trace!(
            "Prepare precommit status - {} contributors assigned ({}-{} required), {} verifiers assigned ({}-{} required)",
            number_of_assigned_contributors,
            minimum_contributors,
            maximum_contributors,
            number_of_assigned_verifiers,
            minimum_verifiers,
            maximum_verifiers
        );

        // Check that the next round contains a permitted number of contributors.
        if number_of_assigned_contributors < minimum_contributors
            || number_of_assigned_contributors > maximum_contributors
        {
            trace!("Insufficient or unauthorized number of contributors");
            return false;
        }

        // Check that the next round contains a permitted number of verifiers.
        if number_of_assigned_verifiers < minimum_verifiers || number_of_assigned_verifiers > maximum_verifiers {
            trace!("Insufficient or unauthorized number of verifiers");
            return false;
        }

        true
    }

    ///
    /// Adds the given participant to the queue if they are permitted to participate.
    ///
    #[inline]
    pub(super) fn add_to_queue(
        &mut self,
        participant: Participant,
        reliability_score: u8,
    ) -> Result<(), CoordinatorError> {
        // Check that the participant is not banned from participating.
        if self.banned.contains(&participant) {
            return Err(CoordinatorError::ParticipantBanned);
        }

        // Check that the participant is not already added to the queue.
        if self.queue.contains_key(&participant) {
            return Err(CoordinatorError::ParticipantAlreadyAdded);
        }

        // Check that the participant is not in precommit for the next round.
        if self.next.contains_key(&participant) {
            return Err(CoordinatorError::ParticipantAlreadyAdded);
        }

        match &participant {
            Participant::Contributor(_) => {
                // Check if the contributor is authorized.
                if !self.is_authorized_contributor(&participant) {
                    return Err(CoordinatorError::ParticipantUnauthorized);
                }

                // Check that the contributor is not in the current round.
                if !self.environment.allow_current_contributors_in_queue()
                    && self.current_contributors.contains_key(&participant)
                {
                    return Err(CoordinatorError::ParticipantInCurrentRoundCannotJoinQueue);
                }
            }
            Participant::Verifier(_) => {
                // Check if the verifier is authorized.
                if !self.is_authorized_verifier(&participant) {
                    return Err(CoordinatorError::ParticipantUnauthorized);
                }

                // Check that the verifier is not in the current round.
                if !self.environment.allow_current_verifiers_in_queue()
                    && self.current_verifiers.contains_key(&participant)
                {
                    return Err(CoordinatorError::ParticipantInCurrentRoundCannotJoinQueue);
                }
            }
        }

        // Add the participant to the queue.
        self.queue.insert(participant, (reliability_score, None));

        Ok(())
    }

    ///
    /// Removes the given participant from the queue.
    ///
    #[inline]
    pub(super) fn remove_from_queue(&mut self, participant: &Participant) -> Result<(), CoordinatorError> {
        // Check that the participant is not already in precommit for the next round.
        if self.next.contains_key(participant) {
            return Err(CoordinatorError::ParticipantAlreadyPrecommitted);
        }

        // Check that the participant is exists in the queue.
        if !self.queue.contains_key(participant) {
            return Err(CoordinatorError::ParticipantMissing);
        }

        // Remove the participant from the queue.
        self.queue.remove(participant);

        Ok(())
    }

    ///
    /// Pops the next (chunk ID, contribution ID) task that the participant should process.
    ///
    #[inline]
    pub(super) fn fetch_task(
        &mut self,
        participant: &Participant,
        time: &dyn TimeSource,
    ) -> Result<Task, CoordinatorError> {
        // Fetch the contributor and verifier chunk lock limit.
        let contributor_limit = self.environment.contributor_lock_chunk_limit();
        let verifier_limit = self.environment.verifier_lock_chunk_limit();

        // Remove the next chunk ID from the pending chunks of the given participant.
        match participant {
            Participant::Contributor(_) => match self.current_contributors.get_mut(participant) {
                // Check that the participant is holding less than the chunk lock limit.
                Some(participant_info) => match participant_info.locked_chunks.len() < contributor_limit {
                    true => {
                        let task = participant_info.pop_task(time)?;
                        self.start_task_timer(participant, &task, time);
                        Ok(task)
                    }
                    false => Err(CoordinatorError::ParticipantHasLockedMaximumChunks),
                },
                None => Err(CoordinatorError::ParticipantNotFound(participant.clone())),
            },
            Participant::Verifier(_) => match self.current_verifiers.get_mut(participant) {
                // Check that the participant is holding less than the chunk lock limit.
                Some(participant_info) => match participant_info.locked_chunks.len() < verifier_limit {
                    true => {
                        let task = participant_info.pop_task(time)?;
                        self.start_task_timer(participant, &task, time);
                        Ok(task)
                    }
                    false => Err(CoordinatorError::ParticipantHasLockedMaximumChunks),
                },
                None => Err(CoordinatorError::ParticipantNotFound(participant.clone())),
            },
        }
    }

    ///
    /// Adds the given chunk ID to the locks held by the given participant.
    ///
    #[inline]
    pub(super) fn acquired_lock(
        &mut self,
        participant: &Participant,
        chunk_id: u64,
        time: &dyn TimeSource,
    ) -> Result<(), CoordinatorError> {
        // Check that the chunk ID is valid.
        if chunk_id > self.environment.number_of_chunks() {
            return Err(CoordinatorError::ChunkIdInvalid);
        }

        match participant {
            Participant::Contributor(_) => match self.current_contributors.get_mut(participant) {
                // Acquire the chunk lock for the contributor.
                Some(participant) => Ok(participant.acquired_lock(chunk_id, time)?),
                None => Err(CoordinatorError::ParticipantNotFound(participant.clone())),
            },
            Participant::Verifier(_) => match self.current_verifiers.get_mut(participant) {
                // Acquire the chunk lock for the verifier.
                Some(participant) => Ok(participant.acquired_lock(chunk_id, time)?),
                None => Err(CoordinatorError::ParticipantNotFound(participant.clone())),
            },
        }
    }

    ///
    /// Reverts the given (chunk ID, contribution ID) task to the list of assigned tasks
    /// from the list of pending tasks.
    ///
    #[inline]
    pub(super) fn rollback_pending_task(
        &mut self,
        participant: &Participant,
        chunk_id: u64,
        contribution_id: u64,
        time: &dyn TimeSource,
    ) -> Result<(), CoordinatorError> {
        // Check that the chunk ID is valid.
        if chunk_id > self.environment.number_of_chunks() {
            return Err(CoordinatorError::ChunkIdInvalid);
        }

        match participant {
            Participant::Contributor(_) => match self.current_contributors.get_mut(participant) {
                // Acquire the chunk lock for the contributor.
                Some(participant) => Ok(participant.rollback_pending_task(chunk_id, contribution_id, time)?),
                None => Err(CoordinatorError::ParticipantNotFound(participant.clone())),
            },
            Participant::Verifier(_) => match self.current_verifiers.get_mut(participant) {
                // Acquire the chunk lock for the verifier.
                Some(participant) => Ok(participant.rollback_pending_task(chunk_id, contribution_id, time)?),
                None => Err(CoordinatorError::ParticipantNotFound(participant.clone())),
            },
        }
    }

    ///
    /// Returns the (chunk ID, contribution ID) task if the given participant has the
    /// given chunk ID in a pending task.
    ///
    pub(super) fn lookup_pending_task(
        &self,
        participant: &Participant,
        chunk_id: u64,
    ) -> Result<Option<&Task>, CoordinatorError> {
        // Check that the chunk ID is valid.
        if chunk_id > self.environment.number_of_chunks() {
            return Err(CoordinatorError::ChunkIdInvalid);
        }

        // Fetch the participant info for the given participant.
        let participant_info = match participant {
            Participant::Contributor(_) => match self.current_contributors.get(participant) {
                Some(participant_info) => participant_info,
                None => return Err(CoordinatorError::ParticipantNotFound(participant.clone())),
            },
            Participant::Verifier(_) => match self.current_verifiers.get(participant) {
                Some(participant_info) => participant_info,
                None => return Err(CoordinatorError::ParticipantNotFound(participant.clone())),
            },
        };

        // Check that the given chunk ID is locked by the participant,
        // and filter the pending tasks for the given chunk ID.
        let output: Vec<&Task> = match participant_info.locked_chunks.contains_key(&chunk_id) {
            true => participant_info
                .pending_tasks
                .par_iter()
                .filter(|t| t.contains(chunk_id))
                .collect(),
            false => return Err(CoordinatorError::ParticipantDidntLockChunkId),
        };

        match output.len() {
            0 => Ok(None),
            1 => Ok(Some(output[0])),
            _ => return Err(CoordinatorError::ParticipantLockedChunkWithManyContributions),
        }
    }

    ///
    /// Returns the (chunk ID, contribution ID) task if the given participant is disposing a task
    /// for the given chunk ID.
    ///
    pub(super) fn lookup_disposing_task(
        &self,
        participant: &Participant,
        chunk_id: u64,
    ) -> Result<Option<&Task>, CoordinatorError> {
        // Check that the chunk ID is valid.
        if chunk_id > self.environment.number_of_chunks() {
            return Err(CoordinatorError::ChunkIdInvalid);
        }

        // Fetch the participant info for the given participant.
        let participant_info = match participant {
            Participant::Contributor(_) => match self.current_contributors.get(participant) {
                Some(participant_info) => participant_info,
                None => return Err(CoordinatorError::ParticipantNotFound(participant.clone())),
            },
            Participant::Verifier(_) => match self.current_verifiers.get(participant) {
                Some(participant_info) => participant_info,
                None => return Err(CoordinatorError::ParticipantNotFound(participant.clone())),
            },
        };

        // Check that the given chunk ID is locked by the participant,
        // and filter the disposing tasks for the given chunk ID.
        let output: Vec<&Task> = match participant_info.locked_chunks.contains_key(&chunk_id) {
            true => participant_info
                .disposing_tasks
                .par_iter()
                .filter(|t| t.contains(chunk_id))
                .collect(),
            false => return Err(CoordinatorError::ParticipantDidntLockChunkId),
        };

        match output.len() {
            0 => Ok(None),
            1 => Ok(Some(output[0])),
            _ => return Err(CoordinatorError::ParticipantLockedChunkWithManyContributions),
        }
    }

    ///
    /// Completes the disposal of the given (chunk ID, contribution
    /// ID) task for a participant. Called when the participant
    /// confirms that it has disposed of the task.
    ///
    #[inline]
    pub(super) fn disposed_task(
        &mut self,
        participant: &Participant,
        task: &Task,
        time: &dyn TimeSource,
    ) -> Result<(), CoordinatorError> {
        let chunk_id = task.chunk_id();
        let contribution_id = task.contribution_id();

        // Check that the chunk ID is valid.
        if chunk_id > self.environment.number_of_chunks() {
            return Err(CoordinatorError::ChunkIdInvalid);
        }

        warn!(
            "Disposing chunk {} contribution {} from {}",
            chunk_id, contribution_id, participant
        );

        match participant {
            Participant::Contributor(_) => match self.current_contributors.get_mut(participant) {
                // Move the disposing task to the list of disposed tasks for the contributor.
                Some(participant) => participant.dispose_task(chunk_id, contribution_id, time),
                None => Err(CoordinatorError::ParticipantNotFound(participant.clone())),
            },
            Participant::Verifier(_) => match self.current_verifiers.get_mut(participant) {
                // Move the disposing task to the list of disposed tasks for the verifier.
                Some(participant) => participant.dispose_task(chunk_id, contribution_id, time),
                None => Err(CoordinatorError::ParticipantNotFound(participant.clone())),
            },
        }
    }

    ///
    /// Adds the given (chunk ID, contribution ID) task to the pending verification set.
    /// The verification task is then assigned to the verifier with the least number of tasks in its queue.
    ///
    /// On success, this function returns the verifier that was assigned to the verification task.
    ///
    #[inline]
    pub(super) fn add_pending_verification(
        &mut self,
        chunk_id: u64,
        contribution_id: u64,
        time: &dyn TimeSource,
    ) -> Result<Participant, CoordinatorError> {
        // Check that the chunk ID is valid.
        if chunk_id > self.environment.number_of_chunks() {
            return Err(CoordinatorError::ChunkIdInvalid);
        }

        // Check that the pending verification set does not already contain the chunk ID.
        if self
            .pending_verification
            .contains_key(&Task::new(chunk_id, contribution_id))
        {
            return Err(CoordinatorError::ChunkIdAlreadyAdded);
        }

        let verifier = match self
            .current_verifiers
            .par_iter()
            .min_by_key(|(_, v)| v.assigned_tasks.len() + v.pending_tasks.len() + v.locked_chunks.len())
        {
            Some((verifier, _verifier_info)) => verifier.clone(),
            None => return Err(CoordinatorError::VerifierMissing),
        };

        info!(
            "Assigning (chunk {}, contribution {}) to {} for verification",
            chunk_id, contribution_id, verifier
        );

        match self.current_verifiers.get_mut(&verifier) {
            Some(verifier_info) => verifier_info.push_back_task(chunk_id, contribution_id, time)?,
            None => return Err(CoordinatorError::VerifierMissing),
        };

        self.pending_verification
            .insert(Task::new(chunk_id, contribution_id), verifier.clone());

        Ok(verifier)
    }

    ///
    /// Remove the given (chunk ID, contribution ID) task from the map of chunks that are pending verification.
    ///
    /// On success, this function returns the verifier that completed the verification task.
    ///
    #[inline]
    pub(super) fn remove_pending_verification(
        &mut self,
        chunk_id: u64,
        contribution_id: u64,
    ) -> Result<Participant, CoordinatorError> {
        // Check that the chunk ID is valid.
        if chunk_id > self.environment.number_of_chunks() {
            return Err(CoordinatorError::ChunkIdInvalid);
        }

        // Check that the set pending verification does not already contain the chunk ID.
        if !self
            .pending_verification
            .contains_key(&Task::new(chunk_id, contribution_id))
        {
            return Err(CoordinatorError::ChunkIdMissing);
        }

        debug!(
            "Removing (chunk {}, contribution {}) from the pending verifications",
            chunk_id, contribution_id
        );

        // Remove the task from the pending verification.
        let verifier = self
            .pending_verification
            .remove(&Task::new(chunk_id, contribution_id))
            .ok_or(CoordinatorError::VerifierMissing)?;

        Ok(verifier)
    }

    ///
    /// Adds the given (chunk ID, contribution ID) task to the completed tasks of the given participant,
    /// and removes the chunk ID from the locks held by the given participant.
    ///
    /// On success, this function returns the verifier assigned to the verification task.
    ///
    #[inline]
    pub(super) fn completed_task(
        &mut self,
        participant: &Participant,
        chunk_id: u64,
        contribution_id: u64,
        time: &dyn TimeSource,
    ) -> Result<Participant, CoordinatorError> {
        // Check that the chunk ID is valid.
        if chunk_id > self.environment.number_of_chunks() {
            return Err(CoordinatorError::ChunkIdInvalid);
        }

        match participant {
            Participant::Contributor(_) => match self.current_contributors.get_mut(participant) {
                // Adds the task to the list of completed tasks for the contributor,
                // and add the task to the pending verification set.
                Some(participant_info) => {
                    participant_info.completed_task(chunk_id, contribution_id, time)?;
                    self.stop_task_timer(participant, &Task::new(chunk_id, contribution_id), time);
                    Ok(self.add_pending_verification(chunk_id, contribution_id, time)?)
                }
                None => Err(CoordinatorError::ParticipantNotFound(participant.clone())),
            },
            Participant::Verifier(_) => match self.current_verifiers.get_mut(participant) {
                // Adds the task to the list of completed tasks for the verifier,
                // and remove the task from the pending verification set.
                Some(participant_info) => {
                    participant_info.completed_task(chunk_id, contribution_id, time)?;
                    self.stop_task_timer(participant, &Task::new(chunk_id, contribution_id), time);
                    Ok(self.remove_pending_verification(chunk_id, contribution_id)?)
                }
                None => Err(CoordinatorError::ParticipantNotFound(participant.clone())),
            },
        }
    }

    ///
    /// Starts the timer for a given participant and task,
    /// in order to track the runtime of a given task.
    ///
    /// This function is a best effort tracker and should
    /// not be used for mission-critical logic. It is
    /// provided only for convenience to produce metrics.
    ///
    #[inline]
    pub(super) fn start_task_timer(&mut self, participant: &Participant, task: &Task, time: &dyn TimeSource) {
        // Fetch the current metrics for this round.
        if let Some(metrics) = &mut self.current_metrics {
            // Fetch the tasks for the given participant.
            let mut updated_tasks = match metrics.task_timer.get(participant) {
                Some(tasks) => tasks.clone(),
                None => HashMap::new(),
            };

            // Add the given task with a new start timer.
            updated_tasks.insert(*task, (time.utc_now().timestamp(), None));

            // Set the current task timer for the given participant to the updated task timer.
            metrics.task_timer.insert(participant.clone(), updated_tasks);
        }
    }

    ///
    /// Stops the timer for a given participant and task,
    /// in order to track the runtime of a given task.
    ///
    /// This function is a best effort tracker and should
    /// not be used for mission-critical logic. It is
    /// provided only for convenience to produce metrics.
    ///
    #[inline]
    pub(super) fn stop_task_timer(&mut self, participant: &Participant, task: &Task, time: &dyn TimeSource) {
        // Fetch the current metrics for this round.
        if let Some(metrics) = &mut self.current_metrics {
            // Fetch the tasks for the given participant.
            let mut updated_tasks = match metrics.task_timer.get(participant) {
                Some(tasks) => tasks.clone(),
                None => {
                    warn!("Task timer metrics for {} are missing", participant);
                    return;
                }
            };

            // Set the end timer for the given task.
            match updated_tasks.get_mut(task) {
                Some((_, end)) => {
                    if end.is_none() {
                        *end = Some(time.utc_now().timestamp());
                    }
                }
                None => {
                    warn!("Task timer metrics for {} on {:?} are missing", participant, task);
                    return;
                }
            };

            // Set the current task timer for the given participant to the updated task timer.
            metrics.task_timer.insert(participant.clone(), updated_tasks);
        };
    }

    ///
    /// Sets the current round as aggregating in round metrics, indicating that the
    /// current round is now being aggregated.
    ///
    #[inline]
    pub(super) fn aggregating_current_round(&mut self, time: &dyn TimeSource) -> Result<(), CoordinatorError> {
        let metrics = match &mut self.current_metrics {
            Some(metrics) => metrics,
            None => return Err(CoordinatorError::CoordinatorStateNotInitialized),
        };

        // Check that the start aggregation timestamp was not yet set.
        if metrics.started_aggregation_at.is_some() {
            error!("Round metrics shows starting aggregation timestamp was already set");
            return Err(CoordinatorError::RoundAggregationFailed);
        }

        // Check that the round aggregation is not yet set.
        if metrics.is_round_aggregated || metrics.finished_aggregation_at.is_some() {
            error!("Round metrics shows current round is already aggregated");
            return Err(CoordinatorError::RoundAlreadyAggregated);
        }

        // Set the start aggregation timestamp to now.
        metrics.started_aggregation_at = Some(time.utc_now());

        Ok(())
    }

    ///
    /// Sets the current round as aggregated in round metrics, indicating that the
    /// current round has been aggregated.
    ///
    #[inline]
    pub(super) fn aggregated_current_round(&mut self, time: &dyn TimeSource) -> Result<(), CoordinatorError> {
        let metrics = match &mut self.current_metrics {
            Some(metrics) => metrics,
            None => return Err(CoordinatorError::CoordinatorStateNotInitialized),
        };

        // Check that the start aggregation timestamp was set.
        if metrics.started_aggregation_at.is_none() {
            error!("Round metrics shows starting aggregation timestamp was not set");
            return Err(CoordinatorError::RoundAggregationFailed);
        }

        // Check that the round aggregation is not yet set.
        if metrics.is_round_aggregated || metrics.finished_aggregation_at.is_some() {
            error!("Round metrics shows current round is already aggregated");
            return Err(CoordinatorError::RoundAlreadyAggregated);
        }

        // Set the round aggregation boolean to true.
        metrics.is_round_aggregated = true;

        // Set the finish aggregation timestamp to now.
        metrics.finished_aggregation_at = Some(time.utc_now());

        // Update the time to trigger the next round.
        if metrics.next_round_after.is_none() {
            metrics.next_round_after =
                Some(time.utc_now() + Duration::seconds(self.environment.queue_wait_time() as i64));
        }

        Ok(())
    }

    ///
    /// Rolls back the current round from aggregating in round metrics.
    ///
    #[inline]
    pub(super) fn rollback_aggregating_current_round(&mut self) -> Result<(), CoordinatorError> {
        warn!("Rolling back aggregating indicator from coordinator state");

        let metrics = match &mut self.current_metrics {
            Some(metrics) => metrics,
            None => return Err(CoordinatorError::CoordinatorStateNotInitialized),
        };

        // Check that the round aggregation is not yet set.
        if metrics.is_round_aggregated || metrics.finished_aggregation_at.is_some() {
            error!("Round metrics shows current round is already aggregated");
            return Err(CoordinatorError::RoundAlreadyAggregated);
        }

        // Set the start aggregation timestamp to None.
        metrics.started_aggregation_at = None;

        Ok(())
    }

    ///
    /// Drops the given participant from the queue, precommit, and current round.
    ///
    /// The dropped participant information preserves the state of locked chunks,
    /// pending tasks, and completed tasks, as reference in case this state is
    /// necessary in the future.
    ///
    /// On success, this function returns a `Justification` for the coordinator to use.
    ///
    #[tracing::instrument(
        skip(self, participant, time),
        fields(participant = %participant)
    )]
    pub(super) fn drop_participant(
        &mut self,
        participant: &Participant,
        time: &dyn TimeSource,
    ) -> Result<DropParticipant, CoordinatorError> {
        // Check that the coordinator state is initialized.
        if self.status == CoordinatorStatus::Initializing {
            return Err(CoordinatorError::CoordinatorStateNotInitialized);
        }

        warn!("Dropping {} from the ceremony", participant);

        // Remove the participant from the queue and precommit, if present.
        if self.queue.contains_key(participant) || self.next.contains_key(participant) {
            // Remove the participant from the queue.
            if self.queue.contains_key(participant) {
                trace!("Removing {} from the queue", participant);
                self.queue.remove(participant);
            }

            // Remove the participant from the precommit for the next round.
            if self.next.contains_key(participant) {
                trace!("Removing {} from the precommit for the next round", participant);
                self.next.remove(participant);
                // Trigger a rollback as the precommit has changed.
                self.rollback_next_round();
            }

            return Ok(DropParticipant::Inactive(DropInactiveParticipantData {
                participant: participant.clone(),
            }));
        }

        // Fetch the current participant information.
        let participant_info = match participant {
            Participant::Contributor(_) => self
                .current_contributors
                .get(participant)
                .ok_or_else(|| CoordinatorError::ParticipantNotFound(participant.clone()))?
                .clone(),
            Participant::Verifier(_) => self
                .current_verifiers
                .get(participant)
                .ok_or_else(|| CoordinatorError::ParticipantNotFound(participant.clone()))?
                .clone(),
        };
        {
            // Check that the participant is not already dropped.
            if participant_info.is_dropped() {
                return Err(CoordinatorError::ParticipantAlreadyDropped);
            }

            // Check that the participant is not already finished.
            if participant_info.is_finished() {
                return Err(CoordinatorError::ParticipantAlreadyFinished);
            }
        }

        // Fetch the bucket ID, locked chunks, and tasks.
        let bucket_id = participant_info.bucket_id;
        let locked_chunks: Vec<u64> = participant_info.locked_chunks.keys().cloned().collect();
        let dropped_affected_tasks: Vec<Task> = match participant {
            Participant::Contributor(_) => participant_info.completed_tasks.iter().cloned().collect(),
            Participant::Verifier(_) => {
                let mut tasks = participant_info.assigned_tasks.clone();
                tasks.extend(&mut participant_info.pending_tasks.iter());
                tasks.into_iter().collect()
            }
        };

        let mut affected_tasks = dropped_affected_tasks.clone();

        // Drop the contributor from the current round, and update participant info and coordinator state.
<<<<<<< HEAD
        if participant.is_contributor() {
            // TODO (howardwu): Optimization only.
            //  -----------------------------------------------------------------------------------
            //  Update this implementation to minimize recomputation by not re-assigning
            //  tasks for affected contributors which are not affected by the dropped contributor.
            //  It sounds like a mess, but is easier than you think, once you've loaded state.
            //  In short, compute the minimum overlapping chunk ID between affected & dropped contributor,
            //  and reinitialize from there. If there is no overlap, you can skip reinitializing
            //  any tasks for the affected contributor.
            //  -----------------------------------------------------------------------------------

            // Set the participant as dropped.
            let mut dropped_info = participant_info.clone();
            dropped_info.drop(time)?;

            // Fetch the number of chunks and number of contributors.
            let number_of_chunks = self.environment.number_of_chunks() as u64;
            let number_of_contributors = self
                .current_metrics
                .clone()
                .ok_or(CoordinatorError::CoordinatorStateNotInitialized)?
                .number_of_contributors;

            // Initialize sets for disposed tasks.
            let mut all_disposed_tasks: HashSet<Task> = participant_info.completed_tasks.iter().cloned().collect();

            // A HashMap of tasks represented as (chunk ID, contribution ID) pairs.
            let dropped_affected_tasks_by_chunk: HashMap<u64, u64> =
                dropped_affected_tasks.iter().map(|task| task.to_tuple()).collect();

            // For every contributor we check if there are affected tasks. If the task
            // is affected, it will be dropped and reassigned
            for contributor_info in self.current_contributors.values_mut() {
                tracing::debug!("Checking contributor: {:#?}", &contributor_info);

                // If the pending task is in the same chunk with the dropped task
                // then it should be recomputed
                let (disposing_tasks, pending_tasks) = contributor_info
                    .pending_tasks
                    .iter()
                    .cloned()
                    .partition(|task| dropped_affected_tasks_by_chunk.get(&task.chunk_id()).is_some());

                // TODO: revisit the handling of disposing_tasks
                //       https://github.com/AleoHQ/aleo-setup/issues/249

                // Technically this shouldn't be required, as the
                // disposing tasks will not be on disk yet because
                // they are still being computed by the contributor.
                // Probably doesn't hurt to keep this here anyway for
                // sake of consistency.
                affected_tasks.extend(&disposing_tasks);

                contributor_info.disposing_tasks = disposing_tasks;
                contributor_info.pending_tasks = pending_tasks;

                // If completed task is based on the dropped task, it should also be dropped
                let (disposed_tasks, completed_tasks) =
                    contributor_info.completed_tasks.iter().cloned().partition(|task| {
                        if let Some(contribution_id) = dropped_affected_tasks_by_chunk.get(&task.chunk_id()) {
                            *contribution_id < task.contribution_id()
                        } else {
                            false
                        }
                    });

                tracing::debug!("disposed completed tasks: {:?}", &disposed_tasks);

                // TODO: revisit the handling of disposed_tasks
                // https://github.com/AleoHQ/aleo-setup/issues/249
                contributor_info.completed_tasks = completed_tasks;
                contributor_info.disposed_tasks.extend(&disposed_tasks);

                // Ensure that these tasks get removed from storage
                affected_tasks.extend(&disposed_tasks);

                all_disposed_tasks.extend(contributor_info.disposed_tasks.iter());

                // Determine the excluded tasks, which are filtered out from the list of newly assigned tasks.
                let mut excluded_tasks: HashSet<u64> =
                    HashSet::from_iter(contributor_info.completed_tasks.iter().map(|task| task.chunk_id()));
                excluded_tasks.extend(contributor_info.pending_tasks.iter().map(|task| task.chunk_id()));

                // Reassign tasks for the affected contributor.
                contributor_info.assigned_tasks =
                    initialize_tasks(contributor_info.bucket_id, number_of_chunks, number_of_contributors)?
                        .into_iter()
                        .filter(|task| !excluded_tasks.contains(&task.chunk_id()))
                        .collect();
            }

            // All verifiers assigned to affected tasks must dispose their affected
            // pending and completed tasks.
            for verifier_info in self.current_verifiers.values_mut() {
                // Filter the current verifier for pending tasks that have been disposed.
                let (disposing_tasks, pending_tasks) = verifier_info
                    .pending_tasks
                    .iter()
                    .cloned()
                    .partition(|task| all_disposed_tasks.contains(&task));

                // TODO: revisit the handling of disposing_tasks
                //       https://github.com/AleoHQ/aleo-setup/issues/249
                verifier_info.pending_tasks = pending_tasks;
                verifier_info.disposing_tasks = disposing_tasks;

                // Filter the current verifier for completed tasks that have been disposed.
                let (disposed_tasks, completed_tasks) = verifier_info
                    .completed_tasks
                    .iter()
                    .cloned()
                    .partition(|task| all_disposed_tasks.contains(&task));

                // TODO: revisit the handling of disposed_tasks
                //       https://github.com/AleoHQ/aleo-setup/issues/249
                verifier_info.completed_tasks = completed_tasks;
                verifier_info.disposed_tasks.extend(&disposed_tasks);
            }
=======
        match participant {
            Participant::Contributor(_id) => {
                // TODO (howardwu): Optimization only.
                //  -----------------------------------------------------------------------------------
                //  Update this implementation to minimize recomputation by not re-assigning
                //  tasks for affected contributors which are not affected by the dropped contributor.
                //  It sounds like a mess, but is easier than you think, once you've loaded state.
                //  In short, compute the minimum overlapping chunk ID between affected & dropped contributor,
                //  and reinitialize from there. If there is no overlap, you can skip reinitializing
                //  any tasks for the affected contributor.
                //  -----------------------------------------------------------------------------------

                // Set the participant as dropped.
                let mut dropped_info = participant_info.clone();
                dropped_info.drop(time)?;

                // Fetch the number of chunks and number of contributors.
                let number_of_chunks = self.environment.number_of_chunks() as u64;
                let number_of_contributors = self
                    .current_metrics
                    .clone()
                    .ok_or(CoordinatorError::CoordinatorStateNotInitialized)?
                    .number_of_contributors;

                // Initialize sets for disposed tasks.
                let mut all_disposed_tasks: HashSet<Task> = participant_info.completed_tasks.iter().cloned().collect();

                // A HashMap of tasks represented as (chunk ID, contribution ID) pairs.
                let tasks_by_chunk: HashMap<u64, u64> = tasks.iter().map(|task| task.to_tuple()).collect();

                // For every contributor we check if there are affected tasks. If the task
                // is affected, it will be dropped and reassigned
                for contributor_info in self.current_contributors.values_mut() {
                    // If the pending task is in the same chunk with the dropped task
                    // then it should be recomputed
                    let (disposing_tasks, pending_tasks) = contributor_info
                        .pending_tasks
                        .iter()
                        .cloned()
                        .partition(|task| tasks_by_chunk.get(&task.chunk_id()).is_some());

                    // TODO: revisit the handling of disposing_tasks
                    //       https://github.com/AleoHQ/aleo-setup/issues/249
                    contributor_info.disposing_tasks = disposing_tasks;
                    contributor_info.pending_tasks = pending_tasks;

                    // If completed task is based on the dropped task, it should also be dropped
                    let (disposed_tasks, completed_tasks) =
                        contributor_info.completed_tasks.iter().cloned().partition(|task| {
                            if let Some(contribution_id) = tasks_by_chunk.get(&task.chunk_id()) {
                                *contribution_id < task.contribution_id()
                            } else {
                                false
                            }
                        });

                    // TODO: revisit the handling of disposed_tasks
                    //       https://github.com/AleoHQ/aleo-setup/issues/249
                    contributor_info.completed_tasks = completed_tasks;
                    contributor_info.disposed_tasks.extend(disposed_tasks);

                    all_disposed_tasks.extend(contributor_info.disposed_tasks.iter());

                    // Determine the excluded tasks, which are filtered out from the list of newly assigned tasks.
                    let mut excluded_tasks: HashSet<u64> =
                        HashSet::from_iter(contributor_info.completed_tasks.iter().map(|task| task.chunk_id()));
                    excluded_tasks.extend(contributor_info.pending_tasks.iter().map(|task| task.chunk_id()));

                    // Reassign tasks for the affected contributor.
                    contributor_info.assigned_tasks =
                        initialize_tasks(contributor_info.bucket_id, number_of_chunks, number_of_contributors)?
                            .into_iter()
                            .filter(|task| !excluded_tasks.contains(&task.chunk_id()))
                            .collect();
                }
>>>>>>> 48e84aa2

                // All verifiers assigned to affected tasks must dispose their affected
                // pending and completed tasks.
                for verifier_info in self.current_verifiers.values_mut() {
                    // Filter the current verifier for pending tasks that have been disposed.
                    let (disposing_tasks, pending_tasks) = verifier_info
                        .pending_tasks
                        .iter()
                        .cloned()
                        .partition(|task| all_disposed_tasks.contains(&task));

                    // TODO: revisit the handling of disposing_tasks
                    //       https://github.com/AleoHQ/aleo-setup/issues/249
                    verifier_info.pending_tasks = pending_tasks;
                    verifier_info.disposing_tasks = disposing_tasks;

                    // Filter the current verifier for completed tasks that have been disposed.
                    let (disposed_tasks, completed_tasks) = verifier_info
                        .completed_tasks
                        .iter()
                        .cloned()
                        .partition(|task| all_disposed_tasks.contains(&task));

                    // TODO: revisit the handling of disposed_tasks
                    //       https://github.com/AleoHQ/aleo-setup/issues/249
                    verifier_info.completed_tasks = completed_tasks;
                    verifier_info.disposed_tasks.extend(disposed_tasks);
                }

                // Remove the current verifier from the coordinator state.
                self.current_contributors.remove(&participant);

                // Add the participant info to the dropped participants.
                self.dropped.push(dropped_info);

                // TODO (howardwu): Add a flag guard to this call, and return None, to support
                //  the 'drop round' feature in the coordinator.
                // Assign the replacement contributor to the dropped tasks.
                let replacement_contributor = self.add_replacement_contributor_unsafe(bucket_id, time)?;

<<<<<<< HEAD
            tracing::debug!("affected_tasks: {:#?}", &affected_tasks);

            return Ok(DropParticipant::DropCurrent(DropCurrentParticpantData {
                participant: participant.clone(),
                bucket_id,
                locked_chunks,
                affected_tasks,
                replacement: Some(replacement_contributor),
            }));
        }

        // Reassign the pending verification tasks in the coordinator state to a new verifier.
        if participant.is_verifier() {
            // Add just the current pending tasks to a pending verifications list.
            let mut pending_verifications = vec![];
            for task in &dropped_affected_tasks {
                pending_verifications.push((task.chunk_id(), task.contribution_id()));
=======
                warn!("Dropped {} from the ceremony", participant);

                return Ok(Justification::DropCurrent(DropData {
                    participant: participant.clone(),
                    bucket_id,
                    locked_chunks,
                    tasks,
                    replacement: Some(replacement_contributor),
                }));
>>>>>>> 48e84aa2
            }
            Participant::Verifier(_id) => {
                // Add just the current pending tasks to a pending verifications list.
                let mut pending_verifications = vec![];
                for task in &tasks {
                    pending_verifications.push((task.chunk_id(), task.contribution_id()));
                }

                // Set the participant as dropped.
                let mut dropped_info = participant_info.clone();
                dropped_info.drop(time)?;

                // Remove the current verifier from the coordinator state.
                self.current_verifiers.remove(&participant);

                // TODO (howardwu): Make this operation atomic.
                for (chunk_id, contribution_id) in pending_verifications {
                    // Remove the task from the pending verifications.
                    self.remove_pending_verification(chunk_id, contribution_id)?;

                    // Reassign the pending verification task to a new verifier.
                    self.add_pending_verification(chunk_id, contribution_id, time)?;
                }

                // Add the participant info to the dropped participants.
                self.dropped.push(dropped_info);

                warn!("Dropped {} from the ceremony", participant);

<<<<<<< HEAD
            tracing::debug!("affected_tasks: {:#?}", &affected_tasks);

            return Ok(DropParticipant::DropCurrent(DropCurrentParticpantData {
                participant: participant.clone(),
                bucket_id,
                locked_chunks,
                affected_tasks,
                replacement: None,
            }));
=======
                Ok(Justification::DropCurrent(DropData {
                    participant: participant.clone(),
                    bucket_id,
                    locked_chunks,
                    tasks,
                    replacement: None,
                }))
            }
>>>>>>> 48e84aa2
        }
    }

    ///
    /// Bans the given participant from the queue, precommit, and current round.
    ///
    #[inline]
    pub(super) fn ban_participant(
        &mut self,
        participant: &Participant,
        time: &dyn TimeSource,
    ) -> Result<DropParticipant, CoordinatorError> {
        // Check that the participant is not already banned from participating.
        if self.banned.contains(&participant) {
            return Err(CoordinatorError::ParticipantAlreadyBanned);
        }

        // Drop the participant from the queue, precommit, and current round.
        match self.drop_participant(participant, time)? {
            DropParticipant::DropCurrent(drop_data) => {
                // Add the participant to the banned list.
                self.banned.insert(participant.clone());

                debug!("{} was banned from the ceremony", participant);

                Ok(DropParticipant::BanCurrent(drop_data))
            }
            _ => Err(CoordinatorError::JustificationInvalid),
        }
    }

    ///
    /// Unbans the given participant from joining the queue.
    ///
    #[inline]
    pub(super) fn unban_participant(&mut self, participant: &Participant) {
        // Remove the participant from the banned list.
        self.banned = self
            .banned
            .clone()
            .into_par_iter()
            .filter(|p| p != participant)
            .collect();
    }

    ///
    /// Adds a replacement contributor from the coordinator as a current contributor
    /// and assigns them tasks from the given starting bucket ID.
    ///
    #[inline]
    pub(crate) fn add_replacement_contributor_unsafe(
        &mut self,
        bucket_id: u64,
        time: &dyn TimeSource,
    ) -> Result<Participant, CoordinatorError> {
        // Fetch a coordinator contributor with the least load.
        let coordinator_contributor =
            self.environment
                .coordinator_contributors()
                .iter()
                .min_by_key(|c| match self.current_contributors.get(c) {
                    Some(participant_info) => {
                        participant_info.pending_tasks.len() + participant_info.assigned_tasks.len()
                    }
                    None => 0,
                });

        // Assign the replacement contributor to the dropped tasks.
        let contributor = coordinator_contributor.ok_or(CoordinatorError::CoordinatorContributorMissing)?;
        let number_of_contributors = self
            .current_metrics
            .clone()
            .ok_or(CoordinatorError::CoordinatorStateNotInitialized)?
            .number_of_contributors;

        // TODO (raychu86): Update the participant info (interleave the tasks by contribution id).
        // TODO (raychu86): Add tasks to the replacement contributor if it already has pending tasks.

        let tasks = initialize_tasks(bucket_id, self.environment.number_of_chunks(), number_of_contributors)?;
        let mut participant_info =
            ParticipantInfo::new(contributor.clone(), self.current_round_height(), 10, bucket_id, time);
        participant_info.start(tasks, time)?;
        trace!("{:?}", participant_info);
        self.current_contributors.insert(contributor.clone(), participant_info);

        Ok(contributor.clone())
    }

    ///
    /// Returns `true` if the manual lock for transitioning to the next round is enabled.
    ///
    #[inline]
    pub(super) fn is_manual_lock_enabled(&self) -> bool {
        self.manual_lock
    }

    ///
    /// Sets the manual lock for transitioning to the next round to `true`.
    ///
    #[inline]
    pub(super) fn enable_manual_lock(&mut self) {
        self.manual_lock = true;
    }

    ///
    /// Sets the manual lock for transitioning to the next round to `false`.
    ///
    #[inline]
    pub(super) fn disable_manual_lock(&mut self) {
        self.manual_lock = false;
    }

    ///
    /// Updates the state of the queue for all waiting participants.
    ///
    #[inline]
    pub(super) fn update_queue(&mut self) -> Result<(), CoordinatorError> {
        // Fetch the next round height.
        let next_round = match self.current_round_height {
            Some(round_height) => round_height + 1,
            _ => return Err(CoordinatorError::RoundHeightNotSet),
        };

        // Sort the participants in the queue by reliability.
        let mut queue: Vec<_> = self.queue.clone().into_par_iter().map(|(p, (r, _))| (p, r)).collect();
        queue.par_sort_by(|a, b| (b.1).cmp(&a.1));

        // Parse the queue participants into contributors and verifiers,
        // and check that they are not banned participants.
        let contributors: Vec<(_, _)> = queue
            .clone()
            .into_par_iter()
            .filter(|(p, _)| p.is_contributor() && !self.banned.contains(&p))
            .collect();
        let verifiers: Vec<(_, _)> = queue
            .into_par_iter()
            .filter(|(p, _)| p.is_verifier() && !self.banned.contains(&p))
            .collect();

        // Fetch the permitted number of contributors and verifiers.
        let maximum_contributors = self.environment.maximum_contributors_per_round();
        let maximum_verifiers = self.environment.maximum_verifiers_per_round();

        // Initialize the updated queue.
        let mut updated_queue = HashMap::with_capacity(contributors.len() + verifiers.len());

        // Update assigned round height for each contributor.
        for (index, round) in contributors.chunks(maximum_contributors).enumerate() {
            for (contributor, reliability) in round.into_iter() {
                let assigned_round = next_round + index as u64;
                trace!(
                    "Assigning contributor {} with reliability {} in queue to round {}",
                    contributor,
                    reliability,
                    assigned_round
                );
                updated_queue.insert(contributor.clone(), (*reliability, Some(assigned_round)));
            }
        }

        // Update assigned round height for each verifier.
        for (index, round) in verifiers.chunks(maximum_verifiers).enumerate() {
            for (verifier, reliability) in round.into_iter() {
                let assigned_round = next_round + index as u64;
                trace!(
                    "Assigning verifier {} with reliability {} in queue to round {}",
                    verifier,
                    reliability,
                    assigned_round
                );
                updated_queue.insert(verifier.clone(), (*reliability, Some(assigned_round)));
            }
        }

        // Set the queue to the updated queue.
        self.queue = updated_queue;

        Ok(())
    }

    ///
    /// Updates the state of contributors in the current round.
    ///
    #[inline]
    pub(super) fn update_current_contributors(&mut self, time: &dyn TimeSource) -> Result<(), CoordinatorError> {
        // Fetch the current round height.
        let current_round_height = self.current_round_height.ok_or(CoordinatorError::RoundHeightNotSet)?;

        // Fetch the current number of contributors.
        let number_of_current_contributors = self.current_contributors.len();

        // Initialize a map for newly finished contributors.
        let mut newly_finished: HashMap<Participant, ParticipantInfo> = HashMap::new();

        // Iterate through all of the current contributors and check if they have finished.
        self.current_contributors = self
            .current_contributors
            .clone()
            .into_iter()
            .filter(|(contributor, contributor_info)| {
                // Check if the contributor has finished.
                if contributor_info.is_finished() {
                    return false;
                }

                // Attempt to set the contributor as finished.
                let mut finished_info = contributor_info.clone();
                if let Err(_) = finished_info.finish(time) {
                    return true;
                }

                // Add the contributor to the set of finished contributors.
                newly_finished.insert(contributor.clone(), finished_info);

                debug!("{} has finished", contributor);
                false
            })
            .collect();

        // Check that the update preserves the same number of contributors.
        if number_of_current_contributors != self.current_contributors.len() + newly_finished.len() {
            return Err(CoordinatorError::RoundUpdateCorruptedStateOfContributors);
        }

        trace!("Marking {} current contributors as finished", newly_finished.len());

        // Update the map of finished contributors.
        match self.finished_contributors.get_mut(&current_round_height) {
            Some(contributors) => contributors.extend(newly_finished.into_iter()),
            None => return Err(CoordinatorError::RoundCommitFailedOrCorrupted),
        };

        Ok(())
    }

    ///
    /// Updates the state of verifiers in the current round.
    ///
    /// This function should never be run prior to calling `update_current_contributors`.
    ///
    #[inline]
    pub(super) fn update_current_verifiers(&mut self, time: &dyn TimeSource) -> Result<(), CoordinatorError> {
        // Check if the contributors are finished.
        let is_contributors_finished = self.current_contributors.is_empty();

        // If all contributors are finished, this means there are no new verification jobs
        // to be added to the pending verifications queue. So if a verifier is finished
        // with their verifications, then they are finished for this round.
        if is_contributors_finished {
            // Fetch the current round height.
            let current_round_height = self.current_round_height.ok_or(CoordinatorError::RoundHeightNotSet)?;

            // Fetch the current number of verifiers.
            let number_of_current_verifiers = self.current_verifiers.len();

            // Initialize a map for newly finished verifiers.
            let mut newly_finished: HashMap<Participant, ParticipantInfo> = HashMap::new();

            // Iterate through all of the current verifiers and check if they have finished.
            self.current_verifiers = self
                .current_verifiers
                .clone()
                .into_iter()
                .filter(|(verifier, verifier_info)| {
                    // Check if the verifier has finished.
                    if verifier_info.is_finished() {
                        return false;
                    }

                    // Attempt to set the verifier as finished.
                    let mut finished_info = verifier_info.clone();
                    if let Err(_) = finished_info.finish(time) {
                        return true;
                    }

                    // Add the verifier to the set of finished verifier.
                    newly_finished.insert(verifier.clone(), finished_info);

                    debug!("{} has finished", verifier);
                    false
                })
                .collect();

            // Check that the update preserves the same number of verifiers.
            if number_of_current_verifiers != self.current_verifiers.len() + newly_finished.len() {
                return Err(CoordinatorError::RoundUpdateCorruptedStateOfVerifiers);
            }

            trace!("Marking {} current verifiers as finished", newly_finished.len());

            // Update the map of finished verifiers.
            match self.finished_verifiers.get_mut(&current_round_height) {
                Some(contributors) => contributors.extend(newly_finished.into_iter()),
                None => return Err(CoordinatorError::RoundCommitFailedOrCorrupted),
            };
        }

        Ok(())
    }

    ///
    /// Updates the current round for dropped participants.
    ///
    /// On success, returns a list of justifications for the coordinator to take actions on.
    ///
    pub(super) fn update_dropped_participants(
        &mut self,
        time: &dyn TimeSource,
    ) -> Result<Vec<DropParticipant>, CoordinatorError> {
        Ok(self
            .update_contributor_seen_drops(time)?
            .into_iter()
            .chain(self.update_participant_lock_drops(time)?.into_iter())
            .collect())
    }

    /// This will drop a participant (verifier or contributor) if it
    /// has been holding a lock for longer than
    /// [crate::environment::Environment]'s
    /// `participant_lock_timeout`.
    fn update_participant_lock_drops(
        &mut self,
        time: &dyn TimeSource,
    ) -> Result<Vec<DropParticipant>, CoordinatorError> {
        // Fetch the timeout threshold for contributors.
        let participant_lock_timeout = self.environment.participant_lock_timeout();

        // Fetch the current time.
        let now = time.utc_now();

        self.current_contributors
            .clone()
            .iter()
            .chain(self.current_verifiers.clone().iter())
            .filter_map(|(participant, participant_info)| {
                if !self.is_coordinator_contributor(&participant)
                    && participant_info
                        .locked_chunks
                        .values()
                        .find(|lock| {
                            let elapsed = now - lock.lock_time;
                            elapsed > participant_lock_timeout
                        })
                        .is_some()
                {
                    Some(self.drop_participant(participant, time))
                } else {
                    None
                }
            })
            .collect()
    }

    /// This will drop a contributor if it hasn't been seen for more
    /// than [crate::environment::Environment]'s
    /// `contributor_seen_timeout`.
    fn update_contributor_seen_drops(
        &mut self,
        time: &dyn TimeSource,
    ) -> Result<Vec<DropParticipant>, CoordinatorError> {
        // Fetch the timeout threshold for contributors.
        let contributor_seen_timeout = self.environment.contributor_seen_timeout();

        // Fetch the current time.
        let now = time.utc_now();

        self.current_contributors
            .clone()
            .iter()
            .filter_map(|(participant, participant_info)| {
                // Fetch the elapsed time.
                let elapsed = now - participant_info.last_seen;

                // Check if the participant is still live and not a coordinator contributor.
                if elapsed > contributor_seen_timeout && !self.is_coordinator_contributor(&participant) {
                    tracing::info!(
                        "Dropping participant {} because it has exceeded the maximum ({} minutes) allowed time \
                        since it was last seen by the coordinator (last seen {} minutes ago).",
                        participant,
                        contributor_seen_timeout,
                        elapsed.num_minutes()
                    );
                    // Drop the participant.
                    Some(self.drop_participant(participant, time))
                } else {
                    None
                }
            })
            .collect()
    }

    ///
    /// Updates the list of dropped participants for participants who
    /// meet the ban criteria of the coordinator.
    ///
    /// Note that as this function only checks dropped participants who have already
    /// been processed, we do not need to call `CoordinatorState::ban_participant`.
    ///
    #[inline]
    pub(super) fn update_banned_participants(&mut self) -> Result<(), CoordinatorError> {
        for participant_info in self.dropped.clone() {
            if !self.banned.contains(&participant_info.id) {
                // Fetch the number of times this participant has been dropped.
                let count = self
                    .dropped
                    .par_iter()
                    .filter(|dropped| dropped.id == participant_info.id)
                    .count();

                // Check if the participant meets the ban threshold.
                if count > self.environment.participant_ban_threshold() as usize {
                    self.banned.insert(participant_info.id.clone());

                    debug!("{} is being banned", participant_info.id);
                }
            }
        }

        Ok(())
    }

    ///
    /// Updates the metrics for the current round and current round participants,
    /// if the current round is not yet finished.
    ///
    #[inline]
    pub(super) fn update_round_metrics(&mut self) {
        if !self.is_current_round_finished() {
            // Update the round metrics if the current round is not yet finished.
            if let Some(metrics) = &mut self.current_metrics {
                // Update the average time per task for each participant.
                let (contributor_average_per_task, verifier_average_per_task) = {
                    let mut cumulative_contributor_averages = 0;
                    let mut cumulative_verifier_averages = 0;
                    let mut number_of_contributor_averages = 0;
                    let mut number_of_verifier_averages = 0;

                    for (participant, tasks) in &metrics.task_timer {
                        // (task, (start, end))
                        let timed_tasks: Vec<u64> = tasks
                            .par_iter()
                            .filter_map(|(_, (s, e))| match e {
                                Some(e) => match e > s {
                                    true => Some((e - s) as u64),
                                    false => None,
                                },
                                _ => None,
                            })
                            .collect();
                        if timed_tasks.len() > 0 {
                            let average_in_seconds = timed_tasks.par_iter().sum::<u64>() / timed_tasks.len() as u64;
                            metrics.seconds_per_task.insert(participant.clone(), average_in_seconds);

                            match participant {
                                Participant::Contributor(_) => {
                                    cumulative_contributor_averages += average_in_seconds;
                                    number_of_contributor_averages += 1;
                                }
                                Participant::Verifier(_) => {
                                    cumulative_verifier_averages += average_in_seconds;
                                    number_of_verifier_averages += 1;
                                }
                            };
                        }
                    }

                    let contributor_average_per_task = match number_of_contributor_averages > 0 {
                        true => {
                            let contributor_average_per_task =
                                cumulative_contributor_averages / number_of_contributor_averages;
                            metrics.contributor_average_per_task = Some(contributor_average_per_task);
                            contributor_average_per_task
                        }
                        false => 0,
                    };

                    let verifier_average_per_task = match number_of_verifier_averages > 0 {
                        true => {
                            let verifier_average_per_task = cumulative_verifier_averages / number_of_verifier_averages;
                            metrics.verifier_average_per_task = Some(verifier_average_per_task);
                            verifier_average_per_task
                        }
                        false => 0,
                    };

                    (contributor_average_per_task, verifier_average_per_task)
                };

                // Estimate the time remaining for the current round.
                {
                    let number_of_contributors_left = self.current_contributors.len() as u64;
                    if number_of_contributors_left > 0 {
                        let cumulative_seconds = self
                            .current_contributors
                            .par_iter()
                            .map(|(participant, participant_info)| {
                                let seconds = match metrics.seconds_per_task.get(participant) {
                                    Some(seconds) => *seconds,
                                    None => contributor_average_per_task,
                                };

                                seconds
                                    * (participant_info.pending_tasks.len() + participant_info.assigned_tasks.len())
                                        as u64
                            })
                            .sum::<u64>();

                        let estimated_time_remaining = match self.environment.parameters().proving_system() {
                            ProvingSystem::Groth16 => (cumulative_seconds / number_of_contributors_left) / 2,
                            ProvingSystem::Marlin => cumulative_seconds / number_of_contributors_left,
                        };

                        let estimated_aggregation_time = (contributor_average_per_task + verifier_average_per_task)
                            * self.environment.number_of_chunks();

                        let estimated_queue_time = self.environment.queue_wait_time();

                        // Note that these are extremely rough estimates. These should be updated
                        // to be much more granular, if used in mission-critical logic.
                        metrics.estimated_finish_time = Some(estimated_time_remaining);
                        metrics.estimated_aggregation_time = Some(estimated_aggregation_time);
                        metrics.estimated_wait_time =
                            Some(estimated_time_remaining + estimated_aggregation_time + estimated_queue_time);
                    }
                }
            };
        }
    }

    ///
    /// Prepares transition of the coordinator state from the current round to the next round.
    /// On precommit success, returns the list of contributors and verifiers for the next round.
    ///
    #[inline]
    pub(super) fn precommit_next_round(
        &mut self,
        next_round_height: u64,
        time: &dyn TimeSource,
    ) -> Result<(Vec<Participant>, Vec<Participant>), CoordinatorError> {
        trace!("Attempting to run precommit for round {}", next_round_height);

        // Check that the coordinator state is initialized.
        if self.status == CoordinatorStatus::Initializing {
            return Err(CoordinatorError::CoordinatorStateNotInitialized);
        }

        // Check that the coordinator is not already in the precommit stage.
        if self.status == CoordinatorStatus::Precommit {
            return Err(CoordinatorError::NextRoundAlreadyInPrecommit);
        }

        // Check that the given round height is correct.
        // Fetch the next round height.
        let current_round_height = match self.current_round_height {
            Some(current_round_height) => {
                if next_round_height != current_round_height + 1 {
                    error!(
                        "Attempting to precommit to round {} when the next round should be {}",
                        next_round_height,
                        current_round_height + 1
                    );
                    return Err(CoordinatorError::RoundHeightMismatch);
                }
                current_round_height
            }
            _ => return Err(CoordinatorError::RoundHeightNotSet),
        };

        // Check that the queue contains participants.
        if self.queue.is_empty() {
            return Err(CoordinatorError::QueueIsEmpty);
        }

        // Check that the staging area for the next round is empty.
        if !self.next.is_empty() {
            return Err(CoordinatorError::NextRoundShouldBeEmpty);
        }

        // Check that the current round is complete.
        if !self.is_current_round_finished() {
            return Err(CoordinatorError::RoundNotComplete);
        }

        // Check that the current round is aggregated.
        if self.current_round_height() > 0 && !self.is_current_round_aggregated() {
            return Err(CoordinatorError::RoundNotAggregated);
        }

        // Check that the time to trigger the next round has been reached, if it is set.
        if let Some(metrics) = &self.current_metrics {
            if let Some(next_round_after) = metrics.next_round_after {
                if time.utc_now() < next_round_after {
                    return Err(CoordinatorError::QueueWaitTimeIncomplete);
                }
            }
        }

        // Parse the queued participants for the next round and split into contributors and verifiers.
        let mut contributors: Vec<(_, (_, _))> = self
            .queue
            .clone()
            .into_par_iter()
            .map(|(p, (r, rh))| (p, (r, rh.unwrap_or_default())))
            .filter(|(p, (_, rh))| p.is_contributor() && *rh == next_round_height)
            .collect();
        let verifiers: Vec<(_, (_, _))> = self
            .queue
            .clone()
            .into_par_iter()
            .map(|(p, (r, rh))| (p, (r, rh.unwrap_or_default())))
            .filter(|(p, (_, rh))| p.is_verifier() && *rh == next_round_height)
            .collect();

        // Check that each participant in the next round is authorized.
        if contributors
            .par_iter()
            .filter(|(participant, _)| self.banned.contains(participant))
            .count()
            > 0
        {
            return Err(CoordinatorError::ParticipantUnauthorized);
        }
        if verifiers
            .par_iter()
            .filter(|(participant, _)| self.banned.contains(participant))
            .count()
            > 0
        {
            return Err(CoordinatorError::ParticipantUnauthorized);
        }

        // Check that the next round contains a permitted number of contributors.
        let minimum_contributors = self.environment.minimum_contributors_per_round();
        let maximum_contributors = self.environment.maximum_contributors_per_round();
        let number_of_contributors = contributors.len();
        if number_of_contributors < minimum_contributors || number_of_contributors > maximum_contributors {
            warn!(
                "Precommit found {} contributors, but expected between {} and {} contributors",
                number_of_contributors, minimum_contributors, maximum_contributors
            );
            return Err(CoordinatorError::RoundNumberOfContributorsUnauthorized);
        }

        // Check that the next round contains a permitted number of verifiers.
        let minimum_verifiers = self.environment.minimum_verifiers_per_round();
        let maximum_verifiers = self.environment.maximum_verifiers_per_round();
        let number_of_verifiers = verifiers.len();
        if number_of_verifiers < minimum_verifiers || number_of_verifiers > maximum_verifiers {
            warn!(
                "Precommit found {} verifiers, but expected between {} and {} verifiers",
                number_of_verifiers, minimum_verifiers, maximum_verifiers
            );
            return Err(CoordinatorError::RoundNumberOfVerifiersUnauthorized);
        }

        // Initialize the precommit stage for the next round.
        let mut queue = self.queue.clone();
        let mut next = HashMap::default();
        let mut next_contributors = Vec::with_capacity(number_of_contributors);
        let mut next_verifiers = Vec::with_capacity(number_of_verifiers);

        // Create the initial chunk locking sequence for each contributor.
        {
            /* ***********************************************************************************
             *   The following is the approach for contributor task assignments.
             * ***********************************************************************************
             *
             *   N := NUMBER_OF_CONTRIBUTORS
             *   BUCKET_SIZE := NUMBER_OF_CHUNKS / NUMBER_OF_CONTRIBUTORS
             *
             * ***********************************************************************************
             *
             *   [    BUCKET 1    |    BUCKET 2    |    BUCKET 3    |  . . .  |    BUCKET N    ]
             *
             *   [  CONTRIBUTOR 1  --------------------------------------------------------->  ]
             *   [  ------------->  CONTRIBUTOR 2  ------------------------------------------  ]
             *   [  ------------------------------>  CONTRIBUTOR 3  -------------------------  ]
             *   [                                        .                                    ]
             *   [                                        .                                    ]
             *   [                                        .                                    ]
             *   [  --------------------------------------------------------->  CONTRIBUTOR N  ]
             *
             * ***********************************************************************************
             *
             *   1. Sort the round contributors from most reliable to least reliable.
             *
             *   2. Assign CONTRIBUTOR 1 to BUCKET 1, CONTRIBUTOR 2 to BUCKET 2,
             *      CONTRIBUTOR 3 to BUCKET 3, ..., CONTRIBUTOR N to BUCKET N,
             *      as the starting INDEX to contribute to in the round.
             *
             *   3. Construct the set of tasks for each contributor as follows:
             *
             *      for ID in 0..NUMBER_OF_CHUNKS:
             *          CHUNK_ID := (INDEX * BUCKET_SIZE + ID) % NUMBER_OF_CHUNKS
             *          CONTRIBUTION_ID := INDEX.
             *
             * ***********************************************************************************
             */

            // Sort the contributors by their reliability (in order of highest to lowest number).
            contributors.par_sort_by(|a, b| ((b.1).0).cmp(&(&a.1).0));

            // Fetch the number of chunks and bucket size.
            let number_of_chunks = self.environment.number_of_chunks() as u64;

            // Set the chunk ID ordering for each contributor.
            for (bucket_index, (participant, (reliability, next_round))) in contributors.into_iter().enumerate() {
                let bucket_id = bucket_index as u64;
                let tasks = initialize_tasks(bucket_id, number_of_chunks, number_of_contributors as u64)?;

                // Check that each participant is storing the correct round height.
                if next_round != next_round_height && next_round != current_round_height + 1 {
                    warn!("Contributor claims round is {}, not {}", next_round, next_round_height);
                    return Err(CoordinatorError::RoundHeightMismatch);
                }

                // Initialize the participant info for the contributor.
                let mut participant_info =
                    ParticipantInfo::new(participant.clone(), next_round_height, reliability, bucket_id, time);
                participant_info.start(tasks, time)?;

                // Check that the chunk IDs are set in the participant information.
                if participant_info.assigned_tasks.is_empty() {
                    return Err(CoordinatorError::ParticipantNotReady);
                }

                // Add the contributor to staging for the next round.
                next.insert(participant.clone(), participant_info);

                // Remove the contributor from the queue.
                queue.remove(&participant);

                // Add the next round contributors to the return output.
                next_contributors.push(participant);
            }
        }

        // Initialize the participant info for each verifier.
        for (participant, (reliability, next_round)) in verifiers {
            // Check that each participant is storing the correct round height.
            if next_round != next_round_height && next_round != current_round_height + 1 {
                warn!("Verifier claims round is {}, not {}", next_round, next_round_height);
                return Err(CoordinatorError::RoundHeightMismatch);
            }

            // Initialize the participant info for the verifier.
            let mut participant_info =
                ParticipantInfo::new(participant.clone(), next_round_height, reliability, 0, time);
            participant_info.start(LinkedList::new(), time)?;

            // Add the verifier to staging for the next round.
            next.insert(participant.clone(), participant_info);

            // Remove the verifier from the queue.
            queue.remove(&participant);

            // Add the next round contributors to the return output.
            next_verifiers.push(participant);
        }

        // Update the coordinator state to the updated queue and next map.
        self.queue = queue;
        self.next = next;

        // Set the coordinator status to precommit.
        self.status = CoordinatorStatus::Precommit;

        Ok((next_contributors, next_verifiers))
    }

    ///
    /// Executes transition of the coordinator state from the current round to the next round.
    ///
    /// This function always executes without failure or exists without modifying state
    /// if the commit was unauthorized.
    ///
    #[inline]
    pub(super) fn commit_next_round(&mut self) {
        // Check that the coordinator is authorized to advance to the next round.
        if self.status != CoordinatorStatus::Precommit {
            error!("Coordinator is not in the precommit stage and cannot advance the round");
            return;
        }

        // Increment the current round height.
        let next_round_height = match self.current_round_height {
            Some(current_round_height) => {
                trace!("Coordinator has advanced to round {}", current_round_height + 1);
                current_round_height + 1
            }
            None => {
                error!("Coordinator cannot commit to the next round without initializing the round height");
                return;
            }
        };
        self.current_round_height = Some(next_round_height);

        // Set the current status to the commit.
        self.status = CoordinatorStatus::Commit;

        // Add all participants from next to current.
        let mut number_of_contributors = 0;
        let mut number_of_verifiers = 0;
        for (participant, participant_info) in self.next.iter() {
            match participant {
                Participant::Contributor(_) => {
                    self.current_contributors
                        .insert(participant.clone(), participant_info.clone());
                    number_of_contributors += 1;
                }
                Participant::Verifier(_) => {
                    self.current_verifiers
                        .insert(participant.clone(), participant_info.clone());
                    number_of_verifiers += 1;
                }
            };
        }

        // Initialize the metrics for this round.
        self.current_metrics = Some(RoundMetrics {
            number_of_contributors,
            number_of_verifiers,
            is_round_aggregated: false,
            task_timer: HashMap::new(),
            seconds_per_task: HashMap::new(),
            contributor_average_per_task: None,
            verifier_average_per_task: None,
            started_aggregation_at: None,
            finished_aggregation_at: None,
            estimated_finish_time: None,
            estimated_aggregation_time: None,
            estimated_wait_time: None,
            next_round_after: None,
        });

        // Initialize the finished contributors map for the next round.
        self.finished_contributors.insert(next_round_height, HashMap::new());

        // Initialize the finished verifiers map for the next round.
        self.finished_verifiers.insert(next_round_height, HashMap::new());

        // Reset the next round map.
        self.next = HashMap::new();
    }

    ///
    /// Rolls back the precommit of the coordinator state for transitioning to the next round.
    ///
    /// This function always executes without failure or exists without modifying state
    /// if the rollback was unauthorized.
    ///
    #[inline]
    pub(super) fn rollback_next_round(&mut self) {
        // Check that the coordinator is authorized to rollback.
        if self.status != CoordinatorStatus::Precommit {
            error!("Coordinator is not in the precommit stage and cannot rollback");
            return;
        }

        // Set the current status to the commit.
        self.status = CoordinatorStatus::Rollback;

        // Add each participant back into the queue.
        for (participant, participant_info) in &self.next {
            self.queue.insert(
                participant.clone(),
                (participant_info.reliability, Some(participant_info.round_height)),
            );
        }

        // Reset the next round map.
        self.next = HashMap::new();

        trace!("Coordinator has rolled back");
    }

    ///
    /// Returns the status of the coordinator state.
    ///
    #[inline]
    pub(super) fn status_report(&self, time: &dyn TimeSource) -> String {
        let current_round_height = self.current_round_height.unwrap_or_default();
        let next_round_height = current_round_height + 1;

        let current_round_finished = match self.is_current_round_finished() {
            true => format!("Round {} is finished", current_round_height),
            false => format!("Round {} is in progress", current_round_height),
        };
        let current_round_aggregated = match (self.is_current_round_aggregated(), current_round_height) {
            (_, 0) => format!("Round {} can skip aggregation", current_round_height),
            (true, _) => format!("Round {} is aggregated", current_round_height),
            (false, _) => format!("Round {} is awaiting aggregation", current_round_height),
        };
        let precommit_next_round_ready = match self.is_precommit_next_round_ready(time) {
            true => format!("Round {} is ready to begin", next_round_height),
            false => format!("Round {} is awaiting participants", next_round_height),
        };

        let number_of_current_contributors = self.current_contributors.len();
        let number_of_current_verifiers = self.current_verifiers.len();
        let number_of_finished_contributors = self
            .finished_contributors
            .get(&current_round_height)
            .get_or_insert(&HashMap::new())
            .len();
        let number_of_finished_verifiers = self
            .finished_verifiers
            .get(&current_round_height)
            .get_or_insert(&HashMap::new())
            .len();
        let number_of_pending_verifications = self.pending_verification.len();

        // Parse the queue for assigned contributors and verifiers of the next round.
        let number_of_assigned_contributors = self
            .queue
            .clone()
            .into_par_iter()
            .filter(|(p, (_, rh))| p.is_contributor() && rh.unwrap_or_default() == next_round_height)
            .count();
        let number_of_assigned_verifiers = self
            .queue
            .clone()
            .into_par_iter()
            .filter(|(p, (_, rh))| p.is_verifier() && rh.unwrap_or_default() == next_round_height)
            .count();

        let number_of_queue_contributors = self.number_of_queue_contributors();
        let number_of_queue_verifiers = self.number_of_queue_verifiers();

        let number_of_dropped_participants = self.dropped.len();
        let number_of_banned_participants = self.banned.len();

        format!(
            r#"
    ----------------------------------------------------------------
    ||                        STATUS REPORT                       ||
    ----------------------------------------------------------------

    | {}
    | {}
    | {}

    | {} contributors and {} verifiers active in the current round
    | {} contributors and {} verifiers completed the current round
    | {} chunks are pending verification

    | {} contributors and {} verifiers assigned to the next round
    | {} contributors and {} verifiers in queue for the ceremony

    | {} participants dropped
    | {} participants banned

    "#,
            current_round_finished,
            current_round_aggregated,
            precommit_next_round_ready,
            number_of_current_contributors,
            number_of_current_verifiers,
            number_of_finished_contributors,
            number_of_finished_verifiers,
            number_of_pending_verifications,
            number_of_assigned_contributors,
            number_of_assigned_verifiers,
            number_of_queue_contributors,
            number_of_queue_verifiers,
            number_of_dropped_participants,
            number_of_banned_participants
        )
    }

    /// Updates the coordinator state with the knowledge that the
    /// participant is still alive and participating (or waiting to
    /// participate) in the ceremony.
    pub(crate) fn heartbeat(
        &mut self,
        participant: &Participant,
        time: &dyn TimeSource,
    ) -> Result<(), CoordinatorError> {
        if let Some(_) = self.queue.iter_mut().find(|(p, _score)| *p == participant) {
            // TODO: update reliability score if contributor is in the queue.
            return Ok(());
        }

        let info = self
            .current_contributors
            .iter_mut()
            .find(|(p, _info)| *p == participant)
            .map(|(_p, info)| info);

        let info = match info {
            Some(info) => Some(info),
            None => self
                .finished_contributors
                .iter_mut()
                .map(|(_round, finished_contributors)| {
                    finished_contributors
                        .iter_mut()
                        .find(|(p, _info)| *p == participant)
                        .map(|(_p, info)| info)
                })
                .next()
                .flatten(),
        };

        if let Some(info) = info {
            info.last_seen = time.utc_now();
            Ok(())
        } else {
            Err(CoordinatorError::ParticipantNotFound(participant.clone()))
        }
    }

    /// Save the coordinator state in storage.
    #[inline]
    pub(crate) fn save(&self, storage: &mut StorageLock) -> Result<(), CoordinatorError> {
        storage.update(&Locator::CoordinatorState, Object::CoordinatorState(self.clone()))
    }
}

/// Data required by the coordinator to drop a participant from the
/// ceremony.
#[derive(Debug)]
pub(crate) struct DropCurrentParticpantData {
    /// The participant being dropped.
    pub participant: Participant,
    /// Determines the starting chunk, and subsequent tasks selected
    /// for this participant. See [initialize_tasks] for more
    /// information about this parameter.
    pub bucket_id: u64,
    /// Chunks currently locked by the participant.
    pub locked_chunks: Vec<u64>,
    /// Tasks who's files need to be removed due to this drop.
    pub affected_tasks: Vec<Task>,
    /// The participant which will replace the participant being
    /// dropped.
    pub replacement: Option<Participant>,
}

#[derive(Debug)]
pub(crate) struct DropInactiveParticipantData {
    /// The participant being dropped.
    pub participant: Participant,
}

/// The reason for dropping a participant and the and data needed to
/// perform the drop.
#[derive(Debug)]
pub(crate) enum DropParticipant {
    /// Coordinator has decided that a participant needs to be banned
    /// (for a variety of potential reasons).
    BanCurrent(DropCurrentParticpantData),
    /// Coordinator has decided that a participant needs to be dropped
    /// (for a variety of potential reasons).
    DropCurrent(DropCurrentParticpantData),
    /// Coordinator has decided that a participant in the queue is
    /// inactive and needs to be removed from the queue.
    Inactive(DropInactiveParticipantData),
}

impl DropParticipant {
    /// The participant being dropped.
    pub fn participant(&self) -> &Participant {
        match self {
            DropParticipant::BanCurrent(data) => &data.participant,
            DropParticipant::DropCurrent(data) => &data.participant,
            DropParticipant::Inactive(data) => &data.participant,
        }
    }
}

#[cfg(test)]
mod tests {
    use crate::{coordinator_state::*, testing::prelude::*, CoordinatorState, SystemTimeSource};

    #[test]
    fn test_new() {
        // Initialize a new coordinator state.
        let state = CoordinatorState::new(TEST_ENVIRONMENT.clone());
        assert_eq!(0, state.queue.len());
        assert_eq!(0, state.next.len());
        assert_eq!(None, state.current_round_height);
        assert_eq!(0, state.current_contributors.len());
        assert_eq!(0, state.current_verifiers.len());
        assert_eq!(0, state.pending_verification.len());
        assert_eq!(0, state.finished_contributors.len());
        assert_eq!(0, state.finished_verifiers.len());
        assert_eq!(0, state.dropped.len());
        assert_eq!(0, state.banned.len());
    }

    #[test]
    fn test_set_current_round_height() {
        // Initialize a new coordinator state.
        let mut state = CoordinatorState::new(TEST_ENVIRONMENT.clone());
        assert_eq!(None, state.current_round_height);

        // Set the current round height for coordinator state.
        let current_round_height = 5;
        state.initialize(current_round_height);
        assert_eq!(Some(current_round_height), state.current_round_height);
    }

    #[test]
    fn test_add_to_queue_contributor() {
        let environment = TEST_ENVIRONMENT.clone();

        // Fetch the contributor of the coordinator.
        let contributor = test_coordinator_contributor(&environment).unwrap();
        assert!(contributor.is_contributor());

        // Initialize a new coordinator state.
        let mut state = CoordinatorState::new(environment.clone());
        assert_eq!(0, state.queue.len());

        // Add the contributor of the coordinator.
        state.add_to_queue(contributor.clone(), 10).unwrap();
        assert_eq!(1, state.queue.len());
        assert_eq!(0, state.next.len());
        assert_eq!(None, state.current_round_height);
        assert_eq!(0, state.current_contributors.len());
        assert_eq!(0, state.current_verifiers.len());
        assert_eq!(0, state.pending_verification.len());
        assert_eq!(0, state.finished_contributors.len());
        assert_eq!(0, state.finished_verifiers.len());
        assert_eq!(0, state.dropped.len());
        assert_eq!(0, state.banned.len());

        // Fetch the contributor from the queue.
        let participant = state.queue.get(&contributor);
        assert_eq!(Some(&(10, None)), participant);

        // Attempt to add the contributor again.
        for _ in 0..10 {
            let result = state.add_to_queue(contributor.clone(), 10);
            assert!(result.is_err());
            assert_eq!(1, state.queue.len());
        }
    }

    #[test]
    fn test_add_to_queue_verifier() {
        let environment = TEST_ENVIRONMENT.clone();

        // Fetch the verifier of the coordinator.
        let verifier = test_coordinator_verifier(&environment).unwrap();
        assert!(verifier.is_verifier());

        // Initialize a new coordinator state.
        let mut state = CoordinatorState::new(environment.clone());
        assert_eq!(0, state.queue.len());

        // Add the verifier of the coordinator.
        state.add_to_queue(verifier.clone(), 10).unwrap();
        assert_eq!(1, state.queue.len());
        assert_eq!(0, state.next.len());
        assert_eq!(None, state.current_round_height);
        assert_eq!(0, state.current_contributors.len());
        assert_eq!(0, state.current_verifiers.len());
        assert_eq!(0, state.pending_verification.len());
        assert_eq!(0, state.finished_contributors.len());
        assert_eq!(0, state.finished_verifiers.len());
        assert_eq!(0, state.dropped.len());
        assert_eq!(0, state.banned.len());

        // Fetch the verifier from the queue.
        let participant = state.queue.get(&verifier);
        assert_eq!(Some(&(10, None)), participant);

        // Attempt to add the verifier again.
        for _ in 0..10 {
            let result = state.add_to_queue(verifier.clone(), 10);
            assert!(result.is_err());
            assert_eq!(1, state.queue.len());
        }
    }

    #[test]
    fn test_update_queue() {
        let environment = TEST_ENVIRONMENT.clone();

        // Fetch the contributor and verifier of the coordinator.
        let contributor = test_coordinator_contributor(&environment).unwrap();
        let verifier = test_coordinator_verifier(&environment).unwrap();

        // Initialize a new coordinator state.
        let mut state = CoordinatorState::new(environment.clone());
        assert_eq!(0, state.queue.len());
        assert_eq!(None, state.current_round_height);

        // Set the current round height for coordinator state.
        let current_round_height = 5;
        state.initialize(current_round_height);
        assert_eq!(0, state.queue.len());
        assert_eq!(Some(current_round_height), state.current_round_height);

        // Add the contributor and verifier of the coordinator.
        state.add_to_queue(contributor.clone(), 10).unwrap();
        state.add_to_queue(verifier.clone(), 10).unwrap();
        assert_eq!(2, state.queue.len());
        assert_eq!(0, state.next.len());
        assert_eq!(Some(current_round_height), state.current_round_height);

        // Fetch the contributor from the queue.
        let participant = state.queue.get(&contributor);
        assert_eq!(Some(&(10, None)), participant);

        // Fetch the verifier from the queue.
        let participant = state.queue.get(&verifier);
        assert_eq!(Some(&(10, None)), participant);

        // Update the state of the queue.
        state.update_queue().unwrap();
        assert_eq!(2, state.queue.len());
        assert_eq!(0, state.next.len());
        assert_eq!(Some(current_round_height), state.current_round_height);
        assert_eq!(0, state.current_contributors.len());
        assert_eq!(0, state.current_verifiers.len());
        assert_eq!(0, state.pending_verification.len());
        assert_eq!(0, state.finished_contributors.get(&current_round_height).unwrap().len());
        assert_eq!(0, state.finished_verifiers.get(&current_round_height).unwrap().len());
        assert_eq!(0, state.dropped.len());
        assert_eq!(0, state.banned.len());

        // Fetch the contributor from the queue.
        let participant = state.queue.get(&contributor);
        assert_eq!(Some(&(10, Some(6))), participant);

        // Fetch the verifier from the queue.
        let participant = state.queue.get(&verifier);
        assert_eq!(Some(&(10, Some(6))), participant);

        // Attempt to add the contributor and verifier again.
        for _ in 0..10 {
            let contributor_result = state.add_to_queue(contributor.clone(), 10);
            let verifier_result = state.add_to_queue(verifier.clone(), 10);
            assert!(contributor_result.is_err());
            assert!(verifier_result.is_err());
            assert_eq!(2, state.queue.len());
        }
    }

    #[test]
    fn test_update_queue_assignment() {
        let environment = TEST_ENVIRONMENT.clone();

        // Initialize a new coordinator state.
        let mut state = CoordinatorState::new(environment.clone());
        assert_eq!(0, state.queue.len());
        assert_eq!(None, state.current_round_height);

        // Set the current round height for coordinator state.
        let current_round_height = 5;
        state.initialize(current_round_height);
        assert_eq!(0, state.queue.len());
        assert_eq!(Some(current_round_height), state.current_round_height);

        // Add (2 * maximum_contributors_per_round) to the queue.
        let maximum_contributors_per_round = environment.maximum_contributors_per_round();
        let number_of_contributors_in_queue = 2 * maximum_contributors_per_round;
        for id in 1..=number_of_contributors_in_queue {
            trace!("Adding contributor with ID {}", id);

            // Add a unique contributor.
            let contributor = Participant::Contributor(id.to_string());
            let reliability = 10 - id as u8;
            state.add_to_queue(contributor.clone(), reliability).unwrap();
            assert_eq!(id, state.queue.len());
            assert_eq!(0, state.next.len());
            assert_eq!(Some(current_round_height), state.current_round_height);

            // Fetch the contributor from the queue.
            let participant = state.queue.get(&contributor);
            assert_eq!(Some(&(reliability, None)), participant);

            // Update the state of the queue.
            state.update_queue().unwrap();
            assert_eq!(id, state.queue.len());
            assert_eq!(0, state.next.len());
            assert_eq!(Some(current_round_height), state.current_round_height);

            // Fetch the contributor from the queue.
            let participant = state.queue.get(&contributor);
            match id <= maximum_contributors_per_round {
                true => assert_eq!(Some(&(reliability, Some(6))), participant),
                false => assert_eq!(Some(&(reliability, Some(7))), participant),
            }
        }

        // Update the state of the queue.
        state.update_queue().unwrap();
        assert_eq!(number_of_contributors_in_queue, state.queue.len());
        assert_eq!(0, state.next.len());
        assert_eq!(Some(current_round_height), state.current_round_height);

        // Add (2 * maximum_verifiers_per_round) to the queue.
        let maximum_verifiers_per_round = environment.maximum_verifiers_per_round();
        let number_of_verifiers_in_queue = 2 * maximum_verifiers_per_round;
        for id in 1..=number_of_verifiers_in_queue {
            trace!("Adding verifier with ID {}", id);

            // Add a unique verifier.
            let verifier = Participant::Verifier(id.to_string());
            let reliability = 10 - id as u8;
            state.add_to_queue(verifier.clone(), reliability).unwrap();
            assert_eq!(number_of_contributors_in_queue + id, state.queue.len());
            assert_eq!(0, state.next.len());
            assert_eq!(Some(current_round_height), state.current_round_height);

            // Fetch the verifier from the queue.
            let participant = state.queue.get(&verifier);
            assert_eq!(Some(&(reliability, None)), participant);

            // Update the state of the queue.
            state.update_queue().unwrap();
            assert_eq!(number_of_contributors_in_queue + id, state.queue.len());
            assert_eq!(0, state.next.len());
            assert_eq!(Some(current_round_height), state.current_round_height);

            // Fetch the verifier from the queue.
            let participant = state.queue.get(&verifier);
            match id <= maximum_verifiers_per_round {
                true => assert_eq!(Some(&(reliability, Some(6))), participant),
                false => assert_eq!(Some(&(reliability, Some(7))), participant),
            }
        }

        // Update the state of the queue.
        state.update_queue().unwrap();
        assert_eq!(
            number_of_contributors_in_queue + number_of_verifiers_in_queue,
            state.queue.len()
        );
        assert_eq!(0, state.next.len());
        assert_eq!(Some(current_round_height), state.current_round_height);
    }

    #[test]
    fn test_remove_from_queue_contributor() {
        let environment = TEST_ENVIRONMENT.clone();

        // Fetch the contributor of the coordinator.
        let contributor = test_coordinator_contributor(&environment).unwrap();

        // Initialize a new coordinator state.
        let mut state = CoordinatorState::new(environment.clone());
        assert_eq!(0, state.queue.len());

        // Add the contributor of the coordinator.
        state.add_to_queue(contributor.clone(), 10).unwrap();
        assert_eq!(1, state.queue.len());
        assert_eq!(0, state.next.len());
        assert_eq!(None, state.current_round_height);

        // Fetch the contributor from the queue.
        let participant = state.queue.get(&contributor);
        assert_eq!(Some(&(10, None)), participant);

        // Remove the contributor from the queue.
        state.remove_from_queue(&contributor).unwrap();
        assert_eq!(0, state.queue.len());
        assert_eq!(0, state.next.len());
        assert_eq!(None, state.current_round_height);

        // Attempt to remove the contributor again.
        for _ in 0..10 {
            let result = state.remove_from_queue(&contributor);
            assert!(result.is_err());
            assert_eq!(0, state.queue.len());
        }
    }

    #[test]
    fn test_remove_to_queue_verifier() {
        let environment = TEST_ENVIRONMENT.clone();

        // Fetch the verifier of the coordinator.
        let verifier = test_coordinator_verifier(&environment).unwrap();

        // Initialize a new coordinator state.
        let mut state = CoordinatorState::new(environment.clone());
        assert_eq!(0, state.queue.len());

        // Add the verifier of the coordinator.
        state.add_to_queue(verifier.clone(), 10).unwrap();
        assert_eq!(1, state.queue.len());
        assert_eq!(0, state.next.len());
        assert_eq!(None, state.current_round_height);

        // Fetch the verifier from the queue.
        let participant = state.queue.get(&verifier);
        assert_eq!(Some(&(10, None)), participant);

        // Remove the verifier from the queue.
        state.remove_from_queue(&verifier).unwrap();
        assert_eq!(0, state.queue.len());
        assert_eq!(0, state.next.len());
        assert_eq!(None, state.current_round_height);

        // Attempt to remove the verifier again.
        for _ in 0..10 {
            let result = state.remove_from_queue(&verifier);
            assert!(result.is_err());
            assert_eq!(0, state.queue.len());
        }
    }

    #[test]
    fn test_commit_next_round() {
        test_logger();
        let time = SystemTimeSource::new();
        let environment = TEST_ENVIRONMENT.clone();

        // Fetch the contributor and verifier of the coordinator.
        let contributor = test_coordinator_contributor(&environment).unwrap();
        let verifier = test_coordinator_verifier(&environment).unwrap();

        // Initialize a new coordinator state.
        let mut state = CoordinatorState::new(environment.clone());
        assert_eq!(0, state.queue.len());
        assert_eq!(None, state.current_round_height);

        // Set the current round height for coordinator state.
        let current_round_height = 5;
        state.initialize(current_round_height);
        assert_eq!(0, state.queue.len());
        assert_eq!(Some(current_round_height), state.current_round_height);

        // Add the contributor and verifier of the coordinator.
        state.add_to_queue(contributor.clone(), 10).unwrap();
        state.add_to_queue(verifier.clone(), 10).unwrap();
        assert_eq!(2, state.queue.len());

        // Update the state of the queue.
        state.update_queue().unwrap();
        assert_eq!(2, state.queue.len());
        assert_eq!(0, state.next.len());
        assert_eq!(Some(current_round_height), state.current_round_height);
        assert_eq!(Some(&(10, Some(6))), state.queue.get(&contributor));
        assert_eq!(Some(&(10, Some(6))), state.queue.get(&verifier));

        // TODO (howardwu): Add individual tests and assertions after each of these operations.
        {
            // Update the current round to aggregated.
            state.aggregating_current_round(&time).unwrap();
            state.aggregated_current_round(&time).unwrap();

            // Update the current round metrics.
            state.update_round_metrics();

            // Update the state of current round contributors.
            state.update_current_contributors(&time).unwrap();

            // Update the state of current round verifiers.
            state.update_current_verifiers(&time).unwrap();

            // Drop disconnected participants from the current round.
            state.update_dropped_participants(&time).unwrap();

            // Ban any participants who meet the coordinator criteria.
            state.update_banned_participants().unwrap();
        }

        // Determine if current round is finished and precommit to next round is ready.
        assert_eq!(2, state.queue.len());
        assert_eq!(0, state.next.len());
        assert_eq!(Some(current_round_height), state.current_round_height);
        assert!(state.is_current_round_finished());
        assert!(state.is_current_round_aggregated());
        assert!(state.is_precommit_next_round_ready(&time));

        // Attempt to advance the round.
        trace!("Running precommit for the next round");
        let next_round_height = current_round_height + 1;
        let _precommit = state.precommit_next_round(next_round_height, &time).unwrap();
        assert_eq!(0, state.queue.len());
        assert_eq!(2, state.next.len());
        assert_eq!(Some(current_round_height), state.current_round_height);
        assert!(state.is_current_round_finished());
        assert!(state.is_current_round_aggregated());
        assert!(!state.is_precommit_next_round_ready(&time));

        // Advance the coordinator to the next round.
        state.commit_next_round();
        assert_eq!(0, state.queue.len());
        assert_eq!(0, state.next.len());
        assert_eq!(Some(next_round_height), state.current_round_height);
        assert_eq!(1, state.current_contributors.len());
        assert_eq!(1, state.current_verifiers.len());
        assert_eq!(0, state.pending_verification.len());
        assert_eq!(0, state.finished_contributors.get(&next_round_height).unwrap().len());
        assert_eq!(0, state.finished_verifiers.get(&next_round_height).unwrap().len());
        assert_eq!(0, state.dropped.len());
        assert_eq!(0, state.banned.len());
        assert!(!state.is_current_round_finished());
        assert!(!state.is_current_round_aggregated());
        assert!(!state.is_precommit_next_round_ready(&time));
    }

    #[test]
    fn test_rollback_next_round() {
        test_logger();

        let time = SystemTimeSource::new();
        let environment = TEST_ENVIRONMENT.clone();

        // Fetch the contributor and verifier of the coordinator.
        let contributor = test_coordinator_contributor(&environment).unwrap();
        let verifier = test_coordinator_verifier(&environment).unwrap();

        // Initialize a new coordinator state.
        let mut state = CoordinatorState::new(environment.clone());
        assert_eq!(0, state.queue.len());
        assert_eq!(None, state.current_round_height);

        // Set the current round height for coordinator state.
        let current_round_height = 5;
        state.initialize(current_round_height);
        assert_eq!(0, state.queue.len());
        assert_eq!(Some(current_round_height), state.current_round_height);

        // Add the contributor and verifier of the coordinator.
        state.add_to_queue(contributor.clone(), 10).unwrap();
        state.add_to_queue(verifier.clone(), 10).unwrap();
        assert_eq!(2, state.queue.len());

        // Update the state of the queue.
        state.update_queue().unwrap();
        assert_eq!(2, state.queue.len());
        assert_eq!(0, state.next.len());
        assert_eq!(Some(current_round_height), state.current_round_height);
        assert_eq!(Some(&(10, Some(6))), state.queue.get(&contributor));
        assert_eq!(Some(&(10, Some(6))), state.queue.get(&verifier));

        // TODO (howardwu): Add individual tests and assertions after each of these operations.
        {
            // Update the current round to aggregated.
            state.aggregating_current_round(&time).unwrap();
            state.aggregated_current_round(&time).unwrap();

            // Update the current round metrics.
            state.update_round_metrics();

            // Update the state of current round contributors.
            state.update_current_contributors(&time).unwrap();

            // Update the state of current round verifiers.
            state.update_current_verifiers(&time).unwrap();

            // Drop disconnected participants from the current round.
            state.update_dropped_participants(&time).unwrap();

            // Ban any participants who meet the coordinator criteria.
            state.update_banned_participants().unwrap();
        }

        // Determine if current round is finished and precommit to next round is ready.
        assert_eq!(2, state.queue.len());
        assert_eq!(0, state.next.len());
        assert_eq!(Some(current_round_height), state.current_round_height);
        assert!(state.is_current_round_finished());
        assert!(state.is_current_round_aggregated());
        assert!(state.is_precommit_next_round_ready(&time));

        // Attempt to advance the round.
        trace!("Running precommit for the next round");
        let _precommit = state.precommit_next_round(current_round_height + 1, &time).unwrap();
        assert_eq!(0, state.queue.len());
        assert_eq!(2, state.next.len());
        assert_eq!(Some(current_round_height), state.current_round_height);
        assert!(state.is_current_round_finished());
        assert!(state.is_current_round_aggregated());
        assert!(!state.is_precommit_next_round_ready(&time));

        // Rollback the coordinator to the current round.
        state.rollback_next_round();
        assert_eq!(2, state.queue.len());
        assert_eq!(0, state.next.len());
        assert_eq!(Some(current_round_height), state.current_round_height);
        assert_eq!(0, state.current_contributors.len());
        assert_eq!(0, state.current_verifiers.len());
        assert_eq!(0, state.pending_verification.len());
        assert_eq!(0, state.finished_contributors.get(&current_round_height).unwrap().len());
        assert_eq!(0, state.finished_verifiers.get(&current_round_height).unwrap().len());
        assert_eq!(0, state.dropped.len());
        assert_eq!(0, state.banned.len());
        assert!(state.is_current_round_finished());
        assert!(state.is_current_round_aggregated());
        assert!(state.is_precommit_next_round_ready(&time));
    }

    #[test]
    fn test_pop_and_complete_tasks_contributor() {
        let time = SystemTimeSource::new();
        let environment = TEST_ENVIRONMENT.clone();

        // Fetch the contributor and verifier of the coordinator.
        let contributor = test_coordinator_contributor(&environment).unwrap();
        let verifier = test_coordinator_verifier(&environment).unwrap();

        // Initialize a new coordinator state.
        let current_round_height = 5;
        let mut state = CoordinatorState::new(environment.clone());
        state.initialize(current_round_height);
        state.add_to_queue(contributor.clone(), 10).unwrap();
        state.add_to_queue(verifier.clone(), 10).unwrap();
        state.update_queue().unwrap();
        state.aggregating_current_round(&time).unwrap();
        state.aggregated_current_round(&time).unwrap();
        assert!(state.is_current_round_finished());
        assert!(state.is_current_round_aggregated());
        assert!(state.is_precommit_next_round_ready(&time));

        // Advance the coordinator to the next round.
        let next_round_height = current_round_height + 1;
        state.precommit_next_round(next_round_height, &time).unwrap();
        state.commit_next_round();
        assert_eq!(0, state.queue.len());
        assert_eq!(0, state.next.len());
        assert_eq!(Some(next_round_height), state.current_round_height);
        assert_eq!(1, state.current_contributors.len());
        assert_eq!(1, state.current_verifiers.len());
        assert_eq!(0, state.pending_verification.len());
        assert_eq!(0, state.finished_contributors.get(&next_round_height).unwrap().len());
        assert_eq!(0, state.finished_verifiers.get(&next_round_height).unwrap().len());
        assert_eq!(0, state.dropped.len());
        assert_eq!(0, state.banned.len());

        // Fetch the maximum number of tasks permitted for a contributor.
        let contributor_lock_chunk_limit = environment.contributor_lock_chunk_limit();
        for chunk_id in 0..contributor_lock_chunk_limit {
            // Fetch a pending task for the contributor.
            let task = state.fetch_task(&contributor, &time).unwrap();
            assert_eq!((chunk_id as u64, 1), (task.chunk_id(), task.contribution_id()));

            state.acquired_lock(&contributor, task.chunk_id(), &time).unwrap();
            assert_eq!(0, state.pending_verification.len());
        }

        assert_eq!(Some(next_round_height), state.current_round_height);
        assert_eq!(1, state.current_contributors.len());
        assert_eq!(1, state.current_verifiers.len());
        assert_eq!(0, state.pending_verification.len());
        assert_eq!(0, state.finished_contributors.get(&next_round_height).unwrap().len());
        assert_eq!(0, state.finished_verifiers.get(&next_round_height).unwrap().len());

        // Attempt to fetch past the permitted lock chunk limit.
        for _ in 0..10 {
            let try_task = state.fetch_task(&contributor, &time);
            assert!(try_task.is_err());
        }
    }

    #[test]
    fn test_pop_and_complete_tasks_verifier() {
        let time = SystemTimeSource::new();
        let environment = TEST_ENVIRONMENT.clone();

        // Fetch the contributor and verifier of the coordinator.
        let contributor = test_coordinator_contributor(&environment).unwrap();
        let verifier = test_coordinator_verifier(&environment).unwrap();

        // Initialize a new coordinator state.
        let current_round_height = 5;
        let mut state = CoordinatorState::new(environment.clone());
        state.initialize(current_round_height);
        state.add_to_queue(contributor.clone(), 10).unwrap();
        state.add_to_queue(verifier.clone(), 10).unwrap();
        state.update_queue().unwrap();
        state.aggregating_current_round(&time).unwrap();
        state.aggregated_current_round(&time).unwrap();
        assert!(state.is_current_round_finished());
        assert!(state.is_current_round_aggregated());
        assert!(state.is_precommit_next_round_ready(&time));

        // Advance the coordinator to the next round.
        let next_round_height = current_round_height + 1;
        state.precommit_next_round(next_round_height, &time).unwrap();
        state.commit_next_round();
        assert_eq!(Some(next_round_height), state.current_round_height);
        assert_eq!(1, state.current_contributors.len());
        assert_eq!(1, state.current_verifiers.len());
        assert_eq!(0, state.pending_verification.len());
        assert_eq!(0, state.finished_contributors.get(&next_round_height).unwrap().len());
        assert_eq!(0, state.finished_verifiers.get(&next_round_height).unwrap().len());

        // Ensure that the verifier cannot pop a task prior to a contributor completing a task.
        let try_task = state.fetch_task(&verifier, &time);
        assert!(try_task.is_err());

        // Fetch the maximum number of tasks permitted for a contributor.
        let contributor_lock_chunk_limit = environment.contributor_lock_chunk_limit();
        for i in 0..contributor_lock_chunk_limit {
            // Fetch a pending task for the contributor.
            let task = state.fetch_task(&contributor, &time).unwrap();
            let chunk_id = i as u64;
            assert_eq!((chunk_id, 1), (task.chunk_id(), task.contribution_id()));

            state.acquired_lock(&contributor, chunk_id, &time).unwrap();
            state
                .completed_task(&contributor, chunk_id, task.contribution_id(), &time)
                .unwrap();
            assert_eq!(i + 1, state.pending_verification.len());
        }
        assert_eq!(Some(next_round_height), state.current_round_height);
        assert_eq!(1, state.current_contributors.len());
        assert_eq!(1, state.current_verifiers.len());
        assert_eq!(contributor_lock_chunk_limit, state.pending_verification.len());
        assert_eq!(0, state.finished_contributors.get(&next_round_height).unwrap().len());
        assert_eq!(0, state.finished_verifiers.get(&next_round_height).unwrap().len());

        // Fetch the maximum number of tasks permitted for a verifier.
        for i in 0..environment.verifier_lock_chunk_limit() {
            // Fetch a pending task for the verifier.
            let task = state.fetch_task(&verifier, &time).unwrap();
            assert_eq!((i as u64, 1), (task.chunk_id(), task.contribution_id()));

            state.acquired_lock(&verifier, task.chunk_id(), &time).unwrap();
            state
                .completed_task(&verifier, task.chunk_id(), task.contribution_id(), &time)
                .unwrap();
            assert_eq!(contributor_lock_chunk_limit - i - 1, state.pending_verification.len());
        }
        assert_eq!(Some(next_round_height), state.current_round_height);
        assert_eq!(1, state.current_contributors.len());
        assert_eq!(1, state.current_verifiers.len());
        assert_eq!(0, state.pending_verification.len());
        assert_eq!(0, state.finished_contributors.get(&next_round_height).unwrap().len());
        assert_eq!(0, state.finished_verifiers.get(&next_round_height).unwrap().len());

        // Attempt to fetch past the permitted lock chunk limit.
        for _ in 0..10 {
            let try_task = state.fetch_task(&verifier, &time);
            assert!(try_task.is_err());
        }
    }

    #[test]
    fn test_round_2x1() {
        test_logger();

        let time = SystemTimeSource::new();
        let environment = TEST_ENVIRONMENT.clone();

        // Fetch two contributors and two verifiers.
        let contributor_1 = TEST_CONTRIBUTOR_ID.clone();
        let contributor_2 = TEST_CONTRIBUTOR_ID_2.clone();
        let verifier = TEST_VERIFIER_ID.clone();

        // Initialize a new coordinator state.
        let current_round_height = 5;
        let mut state = CoordinatorState::new(environment.clone());
        state.initialize(current_round_height);
        state.add_to_queue(contributor_1.clone(), 10).unwrap();
        state.add_to_queue(contributor_2.clone(), 9).unwrap();
        state.add_to_queue(verifier.clone(), 10).unwrap();
        state.update_queue().unwrap();
        state.aggregating_current_round(&time).unwrap();
        state.aggregated_current_round(&time).unwrap();
        assert!(state.is_current_round_finished());
        assert!(state.is_current_round_aggregated());
        assert!(state.is_precommit_next_round_ready(&time));

        // Advance the coordinator to the next round.
        let next_round_height = current_round_height + 1;
        assert_eq!(3, state.queue.len());
        assert_eq!(0, state.next.len());
        state.precommit_next_round(next_round_height, &time).unwrap();
        assert_eq!(0, state.queue.len());
        assert_eq!(3, state.next.len());
        state.commit_next_round();
        assert_eq!(0, state.queue.len());
        assert_eq!(0, state.next.len());

        // Process every chunk in the round as contributor 1 and contributor 2.
        let number_of_chunks = environment.number_of_chunks();
        let tasks1 = initialize_tasks(0, number_of_chunks, 2).unwrap();
        let mut tasks1 = tasks1.iter();
        let tasks2 = initialize_tasks(1, number_of_chunks, 2).unwrap();
        let mut tasks2 = tasks2.iter();
        for _ in 0..number_of_chunks {
            assert_eq!(Some(next_round_height), state.current_round_height);
            assert_eq!(2, state.current_contributors.len());
            assert_eq!(1, state.current_verifiers.len());
            assert_eq!(0, state.pending_verification.len());
            assert_eq!(0, state.finished_contributors.get(&next_round_height).unwrap().len());
            assert_eq!(0, state.finished_verifiers.get(&next_round_height).unwrap().len());
            assert_eq!(0, state.dropped.len());
            assert_eq!(0, state.banned.len());

            // Fetch a pending task for contributor 1.
            let task = state.fetch_task(&contributor_1, &time).unwrap();
            let expected_task1 = tasks1.next();
            assert_eq!(expected_task1, Some(&task));

            state.acquired_lock(&contributor_1, task.chunk_id(), &time).unwrap();
            let assigned_verifier_1 = state
                .completed_task(&contributor_1, task.chunk_id(), task.contribution_id(), &time)
                .unwrap();
            assert_eq!(1, state.pending_verification.len());
            assert!(!state.is_current_round_finished());
            assert_eq!(verifier, assigned_verifier_1);

            // Fetch a pending task for contributor 2.
            let task = state.fetch_task(&contributor_2, &time).unwrap();
            let expected_task2 = tasks2.next();
            assert_eq!(expected_task2, Some(&task));

            state.acquired_lock(&contributor_2, task.chunk_id(), &time).unwrap();
            let assigned_verifier_2 = state
                .completed_task(&contributor_2, task.chunk_id(), task.contribution_id(), &time)
                .unwrap();
            assert_eq!(2, state.pending_verification.len());
            assert!(!state.is_current_round_finished());
            assert_eq!(assigned_verifier_1, assigned_verifier_2);

            // Fetch a pending task for the verifier.
            let task = state.fetch_task(&verifier, &time).unwrap();
            assert_eq!(expected_task1, Some(&task));

            state.acquired_lock(&verifier, task.chunk_id(), &time).unwrap();
            state
                .completed_task(&verifier, task.chunk_id(), task.contribution_id(), &time)
                .unwrap();
            assert_eq!(1, state.pending_verification.len());
            assert!(!state.is_current_round_finished());

            // Fetch a pending task for the verifier.
            let task = state.fetch_task(&verifier, &time).unwrap();
            assert_eq!(expected_task2, Some(&task));

            state.acquired_lock(&verifier, task.chunk_id(), &time).unwrap();
            state
                .completed_task(&verifier, task.chunk_id(), task.contribution_id(), &time)
                .unwrap();
            assert_eq!(0, state.pending_verification.len());
            assert!(!state.is_current_round_finished());

            {
                // Update the current round metrics.
                state.update_round_metrics();

                // Update the state of current round contributors.
                state.update_current_contributors(&time).unwrap();

                // Update the state of current round verifiers.
                state.update_current_verifiers(&time).unwrap();

                // Drop disconnected participants from the current round.
                state.update_dropped_participants(&time).unwrap();

                // Ban any participants who meet the coordinator criteria.
                state.update_banned_participants().unwrap();
            }
        }

        assert_eq!(Some(next_round_height), state.current_round_height);
        assert_eq!(0, state.current_contributors.len());
        assert_eq!(0, state.current_verifiers.len());
        assert_eq!(0, state.pending_verification.len());
        assert_eq!(2, state.finished_contributors.get(&next_round_height).unwrap().len());
        assert_eq!(1, state.finished_verifiers.get(&next_round_height).unwrap().len());
        assert_eq!(0, state.dropped.len());
        assert_eq!(0, state.banned.len());
    }

    #[test]
    fn test_round_2x2() {
        test_logger();

        let time = SystemTimeSource::new();
        let environment = TEST_ENVIRONMENT.clone();

        // Fetch two contributors and two verifiers.
        let contributor_1 = TEST_CONTRIBUTOR_ID.clone();
        let contributor_2 = TEST_CONTRIBUTOR_ID_2.clone();
        let verifier_1 = TEST_VERIFIER_ID.clone();
        let verifier_2 = TEST_VERIFIER_ID_2.clone();

        // Initialize a new coordinator state.
        let current_round_height = 5;
        let mut state = CoordinatorState::new(environment.clone());
        state.initialize(current_round_height);
        state.add_to_queue(contributor_1.clone(), 10).unwrap();
        state.add_to_queue(contributor_2.clone(), 9).unwrap();
        state.add_to_queue(verifier_1.clone(), 10).unwrap();
        state.add_to_queue(verifier_2.clone(), 9).unwrap();
        state.update_queue().unwrap();
        state.aggregating_current_round(&time).unwrap();
        state.aggregated_current_round(&time).unwrap();
        assert!(state.is_current_round_finished());
        assert!(state.is_current_round_aggregated());
        assert!(state.is_precommit_next_round_ready(&time));

        // Advance the coordinator to the next round.
        let next_round_height = current_round_height + 1;
        assert_eq!(4, state.queue.len());
        assert_eq!(0, state.next.len());
        state.precommit_next_round(next_round_height, &time).unwrap();
        assert_eq!(0, state.queue.len());
        assert_eq!(4, state.next.len());
        state.commit_next_round();
        assert_eq!(0, state.queue.len());
        assert_eq!(0, state.next.len());

        // Process every chunk in the round as contributor 1.
        let number_of_chunks = environment.number_of_chunks();
        let tasks1 = initialize_tasks(0, number_of_chunks, 2).unwrap();
        let mut tasks1 = tasks1.iter();
        for _ in 0..number_of_chunks {
            assert_eq!(Some(next_round_height), state.current_round_height);
            assert_eq!(2, state.current_contributors.len());
            assert_eq!(2, state.current_verifiers.len());
            assert_eq!(0, state.pending_verification.len());
            assert_eq!(0, state.finished_contributors.get(&next_round_height).unwrap().len());
            assert_eq!(0, state.finished_verifiers.get(&next_round_height).unwrap().len());
            assert_eq!(0, state.dropped.len());
            assert_eq!(0, state.banned.len());

            // Fetch a pending task for the contributor.
            let task = state.fetch_task(&contributor_1, &time).unwrap();
            let expected_task1 = tasks1.next();
            assert_eq!(expected_task1, Some(&task));

            state.acquired_lock(&contributor_1, task.chunk_id(), &time).unwrap();
            let assigned_verifier = state
                .completed_task(&contributor_1, task.chunk_id(), task.contribution_id(), &time)
                .unwrap();
            assert_eq!(1, state.pending_verification.len());
            assert!(!state.is_current_round_finished());

            // Fetch a pending task for the verifier.
            let task = state.fetch_task(&assigned_verifier, &time).unwrap();
            assert_eq!(expected_task1, Some(&task));

            state.acquired_lock(&assigned_verifier, task.chunk_id(), &time).unwrap();
            state
                .completed_task(&assigned_verifier, task.chunk_id(), task.contribution_id(), &time)
                .unwrap();
            assert_eq!(0, state.pending_verification.len());
            assert!(!state.is_current_round_finished());

            {
                // Update the current round metrics.
                state.update_round_metrics();

                // Update the state of current round contributors.
                state.update_current_contributors(&time).unwrap();

                // Update the state of current round verifiers.
                state.update_current_verifiers(&time).unwrap();

                // Drop disconnected participants from the current round.
                state.update_dropped_participants(&time).unwrap();

                // Ban any participants who meet the coordinator criteria.
                state.update_banned_participants().unwrap();
            }
        }

        // Process every chunk in the round as contributor 2.
        let tasks2 = initialize_tasks(1, number_of_chunks, 2).unwrap();
        let mut tasks2 = tasks2.iter();
        for _ in 0..number_of_chunks {
            assert_eq!(Some(next_round_height), state.current_round_height);
            assert_eq!(1, state.current_contributors.len());
            assert_eq!(2, state.current_verifiers.len());
            assert_eq!(0, state.pending_verification.len());
            assert_eq!(1, state.finished_contributors.get(&next_round_height).unwrap().len());
            assert_eq!(0, state.finished_verifiers.get(&next_round_height).unwrap().len());
            assert_eq!(0, state.dropped.len());
            assert_eq!(0, state.banned.len());

            // Fetch a pending task for the contributor.
            let task = state.fetch_task(&contributor_2, &time).unwrap();
            let expected_task2 = tasks2.next();
            assert_eq!(expected_task2, Some(&task));

            state.acquired_lock(&contributor_2, task.chunk_id(), &time).unwrap();
            let assigned_verifier = state
                .completed_task(&contributor_2, task.chunk_id(), task.contribution_id(), &time)
                .unwrap();
            assert_eq!(1, state.pending_verification.len());
            assert!(!state.is_current_round_finished());

            // Fetch a pending task for the verifier.
            let task = state.fetch_task(&assigned_verifier, &time).unwrap();
            assert_eq!(expected_task2, Some(&task));

            state.acquired_lock(&assigned_verifier, task.chunk_id(), &time).unwrap();
            state
                .completed_task(&assigned_verifier, task.chunk_id(), task.contribution_id(), &time)
                .unwrap();
            assert_eq!(0, state.pending_verification.len());
            assert!(!state.is_current_round_finished());

            {
                // Update the current round metrics.
                state.update_round_metrics();

                // Update the state of current round contributors.
                state.update_current_contributors(&time).unwrap();

                // Update the state of current round verifiers.
                state.update_current_verifiers(&time).unwrap();

                // Drop disconnected participants from the current round.
                state.update_dropped_participants(&time).unwrap();

                // Ban any participants who meet the coordinator criteria.
                state.update_banned_participants().unwrap();
            }
        }

        assert_eq!(Some(next_round_height), state.current_round_height);
        assert_eq!(0, state.current_contributors.len());
        assert_eq!(0, state.current_verifiers.len());
        assert_eq!(0, state.pending_verification.len());
        assert_eq!(2, state.finished_contributors.get(&next_round_height).unwrap().len());
        assert_eq!(2, state.finished_verifiers.get(&next_round_height).unwrap().len());
        assert_eq!(0, state.dropped.len());
        assert_eq!(0, state.banned.len());
    }
}<|MERGE_RESOLUTION|>--- conflicted
+++ resolved
@@ -1977,126 +1977,6 @@
         let mut affected_tasks = dropped_affected_tasks.clone();
 
         // Drop the contributor from the current round, and update participant info and coordinator state.
-<<<<<<< HEAD
-        if participant.is_contributor() {
-            // TODO (howardwu): Optimization only.
-            //  -----------------------------------------------------------------------------------
-            //  Update this implementation to minimize recomputation by not re-assigning
-            //  tasks for affected contributors which are not affected by the dropped contributor.
-            //  It sounds like a mess, but is easier than you think, once you've loaded state.
-            //  In short, compute the minimum overlapping chunk ID between affected & dropped contributor,
-            //  and reinitialize from there. If there is no overlap, you can skip reinitializing
-            //  any tasks for the affected contributor.
-            //  -----------------------------------------------------------------------------------
-
-            // Set the participant as dropped.
-            let mut dropped_info = participant_info.clone();
-            dropped_info.drop(time)?;
-
-            // Fetch the number of chunks and number of contributors.
-            let number_of_chunks = self.environment.number_of_chunks() as u64;
-            let number_of_contributors = self
-                .current_metrics
-                .clone()
-                .ok_or(CoordinatorError::CoordinatorStateNotInitialized)?
-                .number_of_contributors;
-
-            // Initialize sets for disposed tasks.
-            let mut all_disposed_tasks: HashSet<Task> = participant_info.completed_tasks.iter().cloned().collect();
-
-            // A HashMap of tasks represented as (chunk ID, contribution ID) pairs.
-            let dropped_affected_tasks_by_chunk: HashMap<u64, u64> =
-                dropped_affected_tasks.iter().map(|task| task.to_tuple()).collect();
-
-            // For every contributor we check if there are affected tasks. If the task
-            // is affected, it will be dropped and reassigned
-            for contributor_info in self.current_contributors.values_mut() {
-                tracing::debug!("Checking contributor: {:#?}", &contributor_info);
-
-                // If the pending task is in the same chunk with the dropped task
-                // then it should be recomputed
-                let (disposing_tasks, pending_tasks) = contributor_info
-                    .pending_tasks
-                    .iter()
-                    .cloned()
-                    .partition(|task| dropped_affected_tasks_by_chunk.get(&task.chunk_id()).is_some());
-
-                // TODO: revisit the handling of disposing_tasks
-                //       https://github.com/AleoHQ/aleo-setup/issues/249
-
-                // Technically this shouldn't be required, as the
-                // disposing tasks will not be on disk yet because
-                // they are still being computed by the contributor.
-                // Probably doesn't hurt to keep this here anyway for
-                // sake of consistency.
-                affected_tasks.extend(&disposing_tasks);
-
-                contributor_info.disposing_tasks = disposing_tasks;
-                contributor_info.pending_tasks = pending_tasks;
-
-                // If completed task is based on the dropped task, it should also be dropped
-                let (disposed_tasks, completed_tasks) =
-                    contributor_info.completed_tasks.iter().cloned().partition(|task| {
-                        if let Some(contribution_id) = dropped_affected_tasks_by_chunk.get(&task.chunk_id()) {
-                            *contribution_id < task.contribution_id()
-                        } else {
-                            false
-                        }
-                    });
-
-                tracing::debug!("disposed completed tasks: {:?}", &disposed_tasks);
-
-                // TODO: revisit the handling of disposed_tasks
-                // https://github.com/AleoHQ/aleo-setup/issues/249
-                contributor_info.completed_tasks = completed_tasks;
-                contributor_info.disposed_tasks.extend(&disposed_tasks);
-
-                // Ensure that these tasks get removed from storage
-                affected_tasks.extend(&disposed_tasks);
-
-                all_disposed_tasks.extend(contributor_info.disposed_tasks.iter());
-
-                // Determine the excluded tasks, which are filtered out from the list of newly assigned tasks.
-                let mut excluded_tasks: HashSet<u64> =
-                    HashSet::from_iter(contributor_info.completed_tasks.iter().map(|task| task.chunk_id()));
-                excluded_tasks.extend(contributor_info.pending_tasks.iter().map(|task| task.chunk_id()));
-
-                // Reassign tasks for the affected contributor.
-                contributor_info.assigned_tasks =
-                    initialize_tasks(contributor_info.bucket_id, number_of_chunks, number_of_contributors)?
-                        .into_iter()
-                        .filter(|task| !excluded_tasks.contains(&task.chunk_id()))
-                        .collect();
-            }
-
-            // All verifiers assigned to affected tasks must dispose their affected
-            // pending and completed tasks.
-            for verifier_info in self.current_verifiers.values_mut() {
-                // Filter the current verifier for pending tasks that have been disposed.
-                let (disposing_tasks, pending_tasks) = verifier_info
-                    .pending_tasks
-                    .iter()
-                    .cloned()
-                    .partition(|task| all_disposed_tasks.contains(&task));
-
-                // TODO: revisit the handling of disposing_tasks
-                //       https://github.com/AleoHQ/aleo-setup/issues/249
-                verifier_info.pending_tasks = pending_tasks;
-                verifier_info.disposing_tasks = disposing_tasks;
-
-                // Filter the current verifier for completed tasks that have been disposed.
-                let (disposed_tasks, completed_tasks) = verifier_info
-                    .completed_tasks
-                    .iter()
-                    .cloned()
-                    .partition(|task| all_disposed_tasks.contains(&task));
-
-                // TODO: revisit the handling of disposed_tasks
-                //       https://github.com/AleoHQ/aleo-setup/issues/249
-                verifier_info.completed_tasks = completed_tasks;
-                verifier_info.disposed_tasks.extend(&disposed_tasks);
-            }
-=======
         match participant {
             Participant::Contributor(_id) => {
                 // TODO (howardwu): Optimization only.
@@ -2125,38 +2005,54 @@
                 let mut all_disposed_tasks: HashSet<Task> = participant_info.completed_tasks.iter().cloned().collect();
 
                 // A HashMap of tasks represented as (chunk ID, contribution ID) pairs.
-                let tasks_by_chunk: HashMap<u64, u64> = tasks.iter().map(|task| task.to_tuple()).collect();
+                let dropped_affected_tasks_by_chunk: HashMap<u64, u64> =
+                    dropped_affected_tasks.iter().map(|task| task.to_tuple()).collect();
 
                 // For every contributor we check if there are affected tasks. If the task
                 // is affected, it will be dropped and reassigned
                 for contributor_info in self.current_contributors.values_mut() {
+                    tracing::debug!("Checking contributor: {:#?}", &contributor_info);
+
                     // If the pending task is in the same chunk with the dropped task
                     // then it should be recomputed
                     let (disposing_tasks, pending_tasks) = contributor_info
                         .pending_tasks
                         .iter()
                         .cloned()
-                        .partition(|task| tasks_by_chunk.get(&task.chunk_id()).is_some());
+                        .partition(|task| dropped_affected_tasks_by_chunk.get(&task.chunk_id()).is_some());
 
                     // TODO: revisit the handling of disposing_tasks
                     //       https://github.com/AleoHQ/aleo-setup/issues/249
+
+                    // Technically this shouldn't be required, as the
+                    // disposing tasks will not be on disk yet because
+                    // they are still being computed by the contributor.
+                    // Probably doesn't hurt to keep this here anyway for
+                    // sake of consistency.
+                    affected_tasks.extend(&disposing_tasks);
+
                     contributor_info.disposing_tasks = disposing_tasks;
                     contributor_info.pending_tasks = pending_tasks;
 
                     // If completed task is based on the dropped task, it should also be dropped
                     let (disposed_tasks, completed_tasks) =
                         contributor_info.completed_tasks.iter().cloned().partition(|task| {
-                            if let Some(contribution_id) = tasks_by_chunk.get(&task.chunk_id()) {
+                            if let Some(contribution_id) = dropped_affected_tasks_by_chunk.get(&task.chunk_id()) {
                                 *contribution_id < task.contribution_id()
                             } else {
                                 false
                             }
                         });
 
+                    tracing::debug!("disposed completed tasks: {:?}", &disposed_tasks);
+
                     // TODO: revisit the handling of disposed_tasks
-                    //       https://github.com/AleoHQ/aleo-setup/issues/249
+                    // https://github.com/AleoHQ/aleo-setup/issues/249
                     contributor_info.completed_tasks = completed_tasks;
-                    contributor_info.disposed_tasks.extend(disposed_tasks);
+                    contributor_info.disposed_tasks.extend(&disposed_tasks);
+
+                    // Ensure that these tasks get removed from storage
+                    affected_tasks.extend(&disposed_tasks);
 
                     all_disposed_tasks.extend(contributor_info.disposed_tasks.iter());
 
@@ -2172,7 +2068,6 @@
                             .filter(|task| !excluded_tasks.contains(&task.chunk_id()))
                             .collect();
                 }
->>>>>>> 48e84aa2
 
                 // All verifiers assigned to affected tasks must dispose their affected
                 // pending and completed tasks.
@@ -2199,7 +2094,7 @@
                     // TODO: revisit the handling of disposed_tasks
                     //       https://github.com/AleoHQ/aleo-setup/issues/249
                     verifier_info.completed_tasks = completed_tasks;
-                    verifier_info.disposed_tasks.extend(disposed_tasks);
+                    verifier_info.disposed_tasks.extend(&disposed_tasks);
                 }
 
                 // Remove the current verifier from the coordinator state.
@@ -2213,40 +2108,22 @@
                 // Assign the replacement contributor to the dropped tasks.
                 let replacement_contributor = self.add_replacement_contributor_unsafe(bucket_id, time)?;
 
-<<<<<<< HEAD
-            tracing::debug!("affected_tasks: {:#?}", &affected_tasks);
-
-            return Ok(DropParticipant::DropCurrent(DropCurrentParticpantData {
-                participant: participant.clone(),
-                bucket_id,
-                locked_chunks,
-                affected_tasks,
-                replacement: Some(replacement_contributor),
-            }));
-        }
-
-        // Reassign the pending verification tasks in the coordinator state to a new verifier.
-        if participant.is_verifier() {
-            // Add just the current pending tasks to a pending verifications list.
-            let mut pending_verifications = vec![];
-            for task in &dropped_affected_tasks {
-                pending_verifications.push((task.chunk_id(), task.contribution_id()));
-=======
                 warn!("Dropped {} from the ceremony", participant);
 
-                return Ok(Justification::DropCurrent(DropData {
+                tracing::debug!("affected_tasks: {:#?}", &affected_tasks);
+
+                return Ok(DropParticipant::DropCurrent(DropCurrentParticpantData {
                     participant: participant.clone(),
                     bucket_id,
                     locked_chunks,
-                    tasks,
+                    affected_tasks,
                     replacement: Some(replacement_contributor),
                 }));
->>>>>>> 48e84aa2
             }
             Participant::Verifier(_id) => {
                 // Add just the current pending tasks to a pending verifications list.
                 let mut pending_verifications = vec![];
-                for task in &tasks {
+                for task in &dropped_affected_tasks {
                     pending_verifications.push((task.chunk_id(), task.contribution_id()));
                 }
 
@@ -2271,26 +2148,16 @@
 
                 warn!("Dropped {} from the ceremony", participant);
 
-<<<<<<< HEAD
-            tracing::debug!("affected_tasks: {:#?}", &affected_tasks);
-
-            return Ok(DropParticipant::DropCurrent(DropCurrentParticpantData {
-                participant: participant.clone(),
-                bucket_id,
-                locked_chunks,
-                affected_tasks,
-                replacement: None,
-            }));
-=======
-                Ok(Justification::DropCurrent(DropData {
+                tracing::debug!("affected_tasks: {:#?}", &affected_tasks);
+
+                return Ok(DropParticipant::DropCurrent(DropCurrentParticpantData {
                     participant: participant.clone(),
                     bucket_id,
                     locked_chunks,
-                    tasks,
+                    affected_tasks,
                     replacement: None,
-                }))
+                }));
             }
->>>>>>> 48e84aa2
         }
     }
 
