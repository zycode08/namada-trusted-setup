use crate::{
    environment::Environment,
    objects::{
        participant::*,
        task::{initialize_tasks, Task},
    },
    storage::{Disk, Locator, Object},
    CoordinatorError,
    TimeSource,
};
// use phase1::ProvingSystem;

use rayon::prelude::*;
use serde::{Deserialize, Serialize};
use std::{
    collections::{HashMap, HashSet, LinkedList},
    iter::FromIterator,
    net::IpAddr,
};
use time::{Duration, OffsetDateTime};
use tracing::*;

#[derive(Debug, Clone, PartialEq, Serialize, Deserialize)]
pub(super) enum CoordinatorStatus {
    Initializing,
    Initialized,
    Precommit,
    Commit,
    Rollback,
}

/// Represents a participant's exclusive lock on a chunk with the
/// specified `chunk_id`, which was obtained at the specified
/// `lock_time`.
#[derive(Debug, Clone, Serialize, Deserialize)]
pub struct ChunkLock {
    /// The id of the chunk which is locked.
    chunk_id: u64,
    /// The time that the chunk was locked.
    lock_time: OffsetDateTime,
}

impl ChunkLock {
    /// Create a new chunk lock for the specified `chunk_id`, and
    /// recording the `lock_time` using the specified `time` source.
    pub fn new(chunk_id: u64, time: &dyn TimeSource) -> Self {
        Self {
            chunk_id,
            lock_time: time.now_utc(),
        }
    }

    /// The id of the chunk which is locked.
    pub fn chunk_id(&self) -> u64 {
        self.chunk_id
    }

    /// The time that the chunk was locked.
    pub fn lock_time(&self) -> &OffsetDateTime {
        &self.lock_time
    }
}

#[derive(Debug, Clone, Serialize, Deserialize)]
pub struct ParticipantInfo {
    /// The ID of the participant.
    id: Participant,
    /// The round height that this participant is contributing to.
    round_height: u64,
    /// The reliability of the participant from an initial calibration.
    reliability: u8,
    /// The bucket ID that this participant starts contributing from.
    bucket_id: u64,
    /// The timestamp of the first seen instance of this participant.
    first_seen: OffsetDateTime,
    /// The timestamp of the last seen instance of this participant.
    last_seen: OffsetDateTime,
    /// The timestamp when this participant started the round.
    started_at: Option<OffsetDateTime>,
    /// The timestamp when this participant finished the round.
    finished_at: Option<OffsetDateTime>,
    /// The timestamp when this participant was dropped from the round.
    dropped_at: Option<OffsetDateTime>,
    /// A map of chunk IDs to locks on chunks that this participant currently holds.
    locked_chunks: HashMap<u64, ChunkLock>,
    /// The list of (chunk ID, contribution ID) tasks that this participant is assigned to compute.
    assigned_tasks: LinkedList<Task>,
    /// The list of (chunk ID, contribution ID) tasks that this participant is currently computing.
    pending_tasks: LinkedList<Task>,
    /// The list of (chunk ID, contribution ID) tasks that this participant finished computing.
    completed_tasks: LinkedList<Task>,
    /// The list of (chunk ID, contribution ID) tasks that are pending disposal while computing.
    disposing_tasks: LinkedList<Task>,
    /// The list of (chunk ID, contribution ID) tasks that are disposed of while computing.
    disposed_tasks: LinkedList<Task>,
}

impl PartialEq for ParticipantInfo {
    fn eq(&self, other: &Self) -> bool {
        self.id().to_string() == other.id().to_string()
    }
}

impl ParticipantInfo {
    #[inline]
    fn new(
        participant: Participant,
        round_height: u64,
        reliability: u8,
        bucket_id: u64,
        time: &dyn TimeSource,
    ) -> Self {
        // Fetch the current time.
        let now = time.now_utc();
        Self {
            id: participant,
            round_height,
            reliability,
            bucket_id,
            first_seen: now,
            last_seen: now,
            started_at: None,
            finished_at: None,
            dropped_at: None,
            locked_chunks: HashMap::new(),
            assigned_tasks: LinkedList::new(),
            pending_tasks: LinkedList::new(),
            completed_tasks: LinkedList::new(),
            disposing_tasks: LinkedList::new(),
            disposed_tasks: LinkedList::new(),
        }
    }

    ///
    /// Returns the ID of this participant.
    ///
    pub fn id(&self) -> &Participant {
        &self.id
    }

    ///
    /// Returns the set of chunk IDs that this participant is computing.
    ///
    pub fn locked_chunks(&self) -> &HashMap<u64, ChunkLock> {
        &self.locked_chunks
    }

    ///
    /// Returns the list of (chunk ID, contribution ID) tasks that this participant is assigned to compute.
    ///
    pub fn assigned_tasks(&self) -> &LinkedList<Task> {
        &self.assigned_tasks
    }

    ///
    /// Returns the list of (chunk ID, contribution ID) tasks that this participant is currently computing.
    ///
    pub fn pending_tasks(&self) -> &LinkedList<Task> {
        &self.pending_tasks
    }

    ///
    /// Returns the list of (chunk ID, contribution ID) tasks that this participant finished computing.
    ///
    pub fn completed_tasks(&self) -> &LinkedList<Task> {
        &self.completed_tasks
    }

    ///
    /// Returns the list of (chunk ID, contribution ID) tasks that are pending disposal while computing.
    ///
    pub fn disposing_tasks(&self) -> &LinkedList<Task> {
        &self.disposing_tasks
    }

    ///
    /// Returns the list of (chunk ID, contribution ID) tasks that are disposed of while computing.
    ///
    pub fn disposed_tasks(&self) -> &LinkedList<Task> {
        &self.disposed_tasks
    }

    ///
    /// Returns `true` if the participant is dropped from the current round.
    ///
    #[inline]
    fn is_dropped(&self) -> bool {
        // Check that the participant has not already finished the round.
        if self.is_finished() {
            return false;
        }

        // Check if the participant was dropped from the round.
        self.dropped_at.is_some()
    }

    ///
    /// Returns `true` if the participant is finished with the current round.
    ///
    #[inline]
    fn is_finished(&self) -> bool {
        // Check that the participant already started in the round.
        if self.started_at.is_none() {
            return false;
        }

        // Check that the participant was not dropped from the round.
        if self.dropped_at.is_some() {
            return false;
        }

        // Check that the participant has no more locked chunks.
        if !self.locked_chunks.is_empty() {
            return false;
        }

        // Check that the participant has no more assigned tasks.
        if !self.assigned_tasks.is_empty() {
            return false;
        }

        // Check that the participant has no more pending tasks.
        if !self.pending_tasks.is_empty() {
            return false;
        }

        // Check that the participant is not disposing tasks.
        if !self.disposing_tasks.is_empty() {
            return false;
        }

        // Check that if the participant is a contributor, that they completed tasks.
        if self.id.is_contributor() && self.completed_tasks.is_empty() {
            return false;
        }

        // Check if the participant has finished the round.
        self.finished_at.is_some()
    }

    /// Clear all the tasks associated with this participant.
    fn clear_tasks(&mut self) {
        self.pending_tasks = Default::default();
        self.assigned_tasks = Default::default();
        self.completed_tasks = Default::default();
        self.disposing_tasks = Default::default();
        self.disposed_tasks = Default::default();
    }

    /// Clear the locked chunks.
    fn clear_locks(&mut self) {
        self.locked_chunks = HashMap::new();
    }

    /// Clear the recorded times `started_at`, `dropped_at` and
    /// `finished_at`.
    fn clear_round_times(&mut self) {
        self.started_at = None;
        self.dropped_at = None;
        self.finished_at = None;
    }

    /// Clear tasks, locks and round times, and start this contributor
    /// again, assigning it new tasks.
    fn restart_tasks(&mut self, tasks: LinkedList<Task>, time: &dyn TimeSource) -> Result<(), CoordinatorError> {
        self.clear_tasks();
        self.clear_locks();
        self.clear_round_times();
        self.start(tasks, time)
    }

    ///
    /// Assigns the participant to the given chunks for the current round,
    /// and sets the start time as the current time.
    ///
    fn start(&mut self, tasks: LinkedList<Task>, time: &dyn TimeSource) -> Result<(), CoordinatorError> {
        trace!("Starting {}", self.id);

        // Check that the participant has a valid round height set.
        if self.round_height == 0 {
            return Err(CoordinatorError::ParticipantRoundHeightInvalid);
        }

        // Check that the participant has not already started in the round.
        if self.started_at.is_some() || self.dropped_at.is_some() || self.finished_at.is_some() {
            return Err(CoordinatorError::ParticipantAlreadyStarted);
        }

        // Check that the participant has no locked chunks.
        if !self.locked_chunks.is_empty() {
            return Err(CoordinatorError::ParticipantAlreadyHasLockedChunks);
        }

        // Check that the participant has no assigned tasks.
        if !self.assigned_tasks.is_empty() {
            return Err(CoordinatorError::ParticipantHasAssignedTasks);
        }

        // Check that the participant has no pending tasks.
        if !self.pending_tasks.is_empty() {
            return Err(CoordinatorError::ParticipantHasRemainingTasks);
        }

        // Check that the participant has not completed any tasks yet.
        if !self.completed_tasks.is_empty() {
            return Err(CoordinatorError::ParticipantAlreadyStarted);
        }

        // Check that the participant is not disposing tasks.
        if !self.disposing_tasks.is_empty() {
            return Err(CoordinatorError::ParticipantAlreadyStarted);
        }

        // Check that the participant has not discarded any tasks yet.
        if !self.disposed_tasks.is_empty() {
            return Err(CoordinatorError::ParticipantAlreadyStarted);
        }

        // Fetch the current time.
        let now = time.now_utc();

        // Update the last seen time.
        self.last_seen = now;

        // Set the start time to reflect the current time.
        self.started_at = Some(now);

        // Set the assigned tasks to the given tasks.
        self.assigned_tasks = tasks;

        Ok(())
    }

    ///
    /// Adds the given (chunk ID, contribution ID) task in LIFO order for the participant to process.
    ///
    #[inline]
    fn push_front_task(&mut self, task: Task, time: &dyn TimeSource) -> Result<(), CoordinatorError> {
        trace!("Pushing front task for {}", self.id);

        // Check that the participant has started in the round.
        if self.started_at.is_none() {
            return Err(CoordinatorError::ParticipantHasNotStarted);
        }

        // Check that the participant was not dropped from the round.
        if self.dropped_at.is_some() {
            return Err(CoordinatorError::ParticipantWasDropped);
        }

        // Check that the participant has not finished the round.
        if self.finished_at.is_some() {
            return Err(CoordinatorError::ParticipantAlreadyFinished);
        }

        // Check that if the participant is a contributor, this chunk is not currently locked.
        if self.id.is_contributor() && self.locked_chunks.contains_key(&task.chunk_id()) {
            return Err(CoordinatorError::ParticipantAlreadyWorkingOnChunk {
                chunk_id: task.chunk_id(),
            });
        }

        // Check that the task was not already given the assigned task.
        if self.assigned_tasks.contains(&task) {
            return Err(CoordinatorError::ParticipantAlreadyAddedChunk);
        }

        // Check that the task was not already added to the pending tasks.
        if self.pending_tasks.contains(&task) {
            return Err(CoordinatorError::ParticipantAlreadyWorkingOnChunk {
                chunk_id: task.chunk_id(),
            });
        }

        // Check that the participant has not already completed the task.
        if self.completed_tasks.contains(&task) {
            return Err(CoordinatorError::ParticipantAlreadyFinishedChunk {
                chunk_id: task.chunk_id(),
            });
        }

        // Update the last seen time.
        self.last_seen = time.now_utc();

        // Add the task to the front of the pending tasks.
        self.assigned_tasks.push_front(task);

        Ok(())
    }

    ///
    /// Pops the next (chunk ID, contribution ID) task the participant should process,
    /// in FIFO order when added to the linked list.
    ///
    #[inline]
    fn pop_task(&mut self, time: &dyn TimeSource) -> Result<Task, CoordinatorError> {
        trace!("Popping task for {}", self.id);

        // Check that the participant has started in the round.
        if self.started_at.is_none() {
            return Err(CoordinatorError::ParticipantHasNotStarted);
        }

        // Check that the participant was not dropped from the round.
        if self.dropped_at.is_some() {
            return Err(CoordinatorError::ParticipantWasDropped);
        }

        // Check that the participant has not finished the round.
        if self.finished_at.is_some() {
            return Err(CoordinatorError::ParticipantAlreadyFinished);
        }

        // Check that the participant has assigned tasks.
        if self.assigned_tasks.is_empty() {
            return Err(CoordinatorError::ParticipantHasNoRemainingTasks);
        }

        // Update the last seen time.
        self.last_seen = time.now_utc();

        // Fetch the next task in order as stored.
        match self.assigned_tasks.pop_front() {
            Some(task) => {
                // Add the task to the front of the pending tasks.
                self.pending_tasks.push_back(task);

                Ok(task)
            }
            None => Err(CoordinatorError::ParticipantHasNoRemainingTasks),
        }
    }

    ///
    /// Adds the given chunk ID to the locked chunks held by this participant.
    ///
    #[inline]
    fn acquired_lock(&mut self, chunk_id: u64, time: &dyn TimeSource) -> Result<(), CoordinatorError> {
        trace!("Acquiring lock on chunk {} for {}", chunk_id, self.id);

        // Check that the participant has started in the round.
        if self.started_at.is_none() {
            return Err(CoordinatorError::ParticipantHasNotStarted);
        }

        // Check that the participant was not dropped from the round.
        if self.dropped_at.is_some() {
            return Err(CoordinatorError::ParticipantWasDropped);
        }

        // Check that the participant has not finished the round.
        if self.finished_at.is_some() {
            return Err(CoordinatorError::ParticipantAlreadyFinished);
        }

        // Check that this chunk is not currently locked by the participant.
        if self.locked_chunks.contains_key(&chunk_id) {
            return Err(CoordinatorError::ParticipantAlreadyHasLockedChunk);
        }

        // Check that if the participant is a contributor, this chunk was popped and already pending.
        if self.id.is_contributor()
            && self
                .pending_tasks
                .par_iter()
                .filter(|task| task.contains(chunk_id))
                .count()
                == 0
        {
            return Err(CoordinatorError::ParticipantUnauthorizedForChunkId { chunk_id });
        }

        // Check that if the participant is a contributor, this chunk was not already completed.
        if self.id.is_contributor()
            && self
                .completed_tasks
                .par_iter()
                .filter(|task| task.contains(chunk_id))
                .count()
                > 0
        {
            return Err(CoordinatorError::ParticipantAlreadyFinishedChunk { chunk_id });
        }

        // Update the last seen time.
        self.last_seen = time.now_utc();

        let chunk_lock = ChunkLock::new(chunk_id, time);

        self.locked_chunks.insert(chunk_id, chunk_lock);

        Ok(())
    }

    fn rollback_locked_task(&mut self, task: Task, time: &dyn TimeSource) -> Result<(), CoordinatorError> {
        trace!("Rolling back locked task on chunk {} for {}", task.chunk_id(), self.id);

        // Check that the participant has started in the round.
        if self.started_at.is_none() {
            return Err(CoordinatorError::ParticipantHasNotStarted);
        }

        // Check that the participant was not dropped from the round.
        if self.dropped_at.is_some() {
            return Err(CoordinatorError::ParticipantWasDropped);
        }

        // Check that the participant has not finished the round.
        if self.finished_at.is_some() {
            return Err(CoordinatorError::ParticipantAlreadyFinished);
        }

        // Check that this chunk is currently locked by the participant.
        if !self.locked_chunks.contains_key(&task.chunk_id()) {
            return Err(CoordinatorError::ChunkNotLockedOrByWrongParticipant);
        }

        // Check that if the participant is a contributor, this chunk was popped and already pending.
        if self.id.is_contributor()
            && self
                .pending_tasks
                .par_iter()
                .filter(|t| t.contains(task.chunk_id()))
                .count()
                == 0
        {
            return Err(CoordinatorError::ParticipantUnauthorizedForChunkId {
                chunk_id: task.chunk_id(),
            });
        }

        // Check that if the participant is a contributor, this chunk was not already completed.
        if self.id.is_contributor()
            && self
                .completed_tasks
                .par_iter()
                .filter(|t| t.contains(task.chunk_id()))
                .count()
                > 0
        {
            return Err(CoordinatorError::ParticipantAlreadyFinishedChunk {
                chunk_id: task.chunk_id(),
            });
        }

        // Update the last seen time.
        self.last_seen = time.now_utc();

        // Remove the given chunk ID from the locked chunks.
        self.locked_chunks.remove(&task.chunk_id());

        // Remove the task from the pending tasks.
        self.pending_tasks = self
            .pending_tasks
            .clone()
            .into_par_iter()
            .filter(|t| *t != task)
            .collect();

        // Add the task to the front of the assigned tasks.
        self.push_front_task(task, time)?;

        Ok(())
    }

    ///
    /// Reverts the given (chunk ID, contribution ID) task to the list of assigned tasks
    /// from the list of pending tasks.
    ///
    /// This function is used to move a pending task back as an assigned task when the
    /// participant fails to acquire the lock for the chunk ID corresponding to the task.
    ///
    #[inline]
    fn rollback_pending_task(&mut self, task: Task, time: &dyn TimeSource) -> Result<(), CoordinatorError> {
        trace!("Rolling back pending task on chunk {} for {}", task.chunk_id(), self.id);

        // Check that the participant has started in the round.
        if self.started_at.is_none() {
            return Err(CoordinatorError::ParticipantHasNotStarted);
        }

        // Check that the participant was not dropped from the round.
        if self.dropped_at.is_some() {
            return Err(CoordinatorError::ParticipantWasDropped);
        }

        // Check that the participant has not finished the round.
        if self.finished_at.is_some() {
            return Err(CoordinatorError::ParticipantAlreadyFinished);
        }

        // Check that this chunk is not currently locked by the participant.
        if self.locked_chunks.contains_key(&task.chunk_id()) {
            return Err(CoordinatorError::ParticipantAlreadyHasLockedChunk);
        }

        // Check that if the participant is a contributor, this chunk was popped and already pending.
        if self.id.is_contributor()
            && self
                .pending_tasks
                .par_iter()
                .filter(|t| t.contains(task.chunk_id()))
                .count()
                == 0
        {
            return Err(CoordinatorError::ParticipantUnauthorizedForChunkId {
                chunk_id: task.chunk_id(),
            });
        }

        // Check that if the participant is a contributor, this chunk was not already completed.
        if self.id.is_contributor()
            && self
                .completed_tasks
                .par_iter()
                .filter(|t| t.contains(task.chunk_id()))
                .count()
                > 0
        {
            return Err(CoordinatorError::ParticipantAlreadyFinishedChunk {
                chunk_id: task.chunk_id(),
            });
        }

        // Update the last seen time.
        self.last_seen = time.now_utc();

        // Remove the task from the pending tasks.
        self.pending_tasks = self
            .pending_tasks
            .clone()
            .into_par_iter()
            .filter(|t| *t != task)
            .collect();

        // Add the task to the front of the assigned tasks.
        self.push_front_task(task, time)?;

        Ok(())
    }

    ///
    /// Adds the given [Task] to the list of completed tasks and
    /// removes the given chunk ID from the locked chunks held by this
    /// participant.
    ///
    fn completed_task(&mut self, task: &Task, time: &dyn TimeSource) -> Result<(), CoordinatorError> {
        trace!("Completing task for {}", self.id);

        // Check that the participant has started in the round.
        if self.started_at.is_none() {
            return Err(CoordinatorError::ParticipantHasNotStarted);
        }

        // Check that the participant was not dropped from the round.
        if self.dropped_at.is_some() {
            return Err(CoordinatorError::ParticipantWasDropped);
        }

        // Check that the participant has not finished the round.
        if self.finished_at.is_some() {
            return Err(CoordinatorError::ParticipantAlreadyFinished);
        }

        // Check that the participant had locked this chunk.
        if !self.locked_chunks.contains_key(&task.chunk_id()) {
            return Err(CoordinatorError::ParticipantDidntLockChunkId);
        }

        // Check that the participant does not have a assigned task remaining for this.
        if self.assigned_tasks.contains(task) {
            return Err(CoordinatorError::ParticipantStillHasTaskAsAssigned);
        }

        // Check that the participant has a pending task for this.
        if !self.pending_tasks.contains(task) {
            return Err(CoordinatorError::ParticipantMissingPendingTask {
                pending_task: task.clone(),
            });
        }

        // Check that the participant has not already completed the task.
        if self.completed_tasks.contains(task) {
            return Err(CoordinatorError::ParticipantAlreadyFinishedTask(task.clone()));
        }

        // Check that if the participant is a contributor, this chunk was not already completed.
        if self.id.is_contributor()
            && self
                .completed_tasks
                .par_iter()
                .filter(|t| t.contains(task.chunk_id()))
                .count()
                > 0
        {
            return Err(CoordinatorError::ParticipantAlreadyFinishedChunk {
                chunk_id: task.chunk_id(),
            });
        }

        // Update the last seen time.
        self.last_seen = time.now_utc();

        // Remove the given chunk ID from the locked chunks.
        self.locked_chunks.remove(&task.chunk_id());

        // Remove the task from the pending tasks.
        self.pending_tasks = self
            .pending_tasks
            .clone()
            .into_par_iter()
            .filter(|t| t != task)
            .collect();

        // Add the task to the completed tasks.
        self.completed_tasks.push_back(task.clone());

        Ok(())
    }

    ///
    /// Completes the disposal of a given chunk (chunk ID, contribution ID) task present in the `disposing_tasks` list to the list of disposed tasks
    /// and removes the given chunk ID from the locked chunks held by this participant.
    ///
    #[inline]
    fn dispose_task(
        &mut self,
        chunk_id: u64,
        contribution_id: u64,
        time: &dyn TimeSource,
    ) -> Result<(), CoordinatorError> {
        trace!("Disposed task for {}", self.id);

        // Set the task as the given chunk ID and contribution ID.
        let task = Task::new(chunk_id, contribution_id);

        // Check that the participant has started in the round.
        if self.started_at.is_none() {
            return Err(CoordinatorError::ParticipantHasNotStarted);
        }

        // Check that the participant was not dropped from the round.
        if self.dropped_at.is_some() {
            return Err(CoordinatorError::ParticipantWasDropped);
        }

        // Check that the participant has not finished the round.
        if self.finished_at.is_some() {
            return Err(CoordinatorError::ParticipantAlreadyFinished);
        }

        // Check that the participant had locked this chunk.
        if !self.locked_chunks.contains_key(&chunk_id) {
            return Err(CoordinatorError::ParticipantDidntLockChunkId);
        }

        // TODO (raychu86): Reevaluate this check. When a participant is dropped, all tasks
        //  are reassigned so the tasks will always be present.
        // Check that the participant does not have a assigned task remaining for this.
        // if self.assigned_tasks.contains(&task) {
        //     return Err(CoordinatorError::ParticipantStillHasTaskAsAssigned);
        // }

        // Check that the participant has a disposing task for this.
        if !self.disposing_tasks.contains(&task) {
            return Err(CoordinatorError::ParticipantMissingDisposingTask);
        }

        // Update the last seen time.
        self.last_seen = time.now_utc();

        // Remove the given chunk ID from the locked chunks.
        self.locked_chunks.remove(&chunk_id);

        // Remove the task from the disposing tasks.
        self.disposing_tasks = self
            .disposing_tasks
            .clone()
            .into_par_iter()
            .filter(|t| *t != task)
            .collect();

        // Add the task to the completed tasks.
        self.disposed_tasks.push_back(task);

        Ok(())
    }

    ///
    /// Sets the participant to dropped and saves the current time as the dropped time.
    ///
    #[inline]
    fn drop(&mut self, time: &dyn TimeSource) -> Result<(), CoordinatorError> {
        trace!("Dropping {}", self.id);

        // Check that the participant was not already dropped from the round.
        if self.dropped_at.is_some() {
            return Err(CoordinatorError::ParticipantAlreadyDropped);
        }

        // Check that the participant has not already finished the round.
        if self.finished_at.is_some() {
            return Err(CoordinatorError::ParticipantAlreadyFinished);
        }

        // Fetch the current time.
        let now = time.now_utc();

        // Set the participant info to reflect them dropping now.
        self.dropped_at = Some(now);

        Ok(())
    }

    ///
    /// Sets the participant to finished and saves the current time as the completed time.
    ///
    #[inline]
    fn finish(&mut self, time: &dyn TimeSource) -> Result<(), CoordinatorError> {
        trace!("Finishing {}", self.id);

        // Check that the participant already started in the round.
        if self.started_at.is_none() {
            return Err(CoordinatorError::ParticipantHasNotStarted);
        }

        // Check that the participant was not dropped from the round.
        if self.dropped_at.is_some() {
            return Err(CoordinatorError::ParticipantWasDropped);
        }

        // Check that the participant has not already finished the round.
        if self.finished_at.is_some() {
            return Err(CoordinatorError::ParticipantAlreadyFinished);
        }

        // Check that the participant has no more locked chunks.
        if !self.locked_chunks.is_empty() {
            return Err(CoordinatorError::ParticipantStillHasLocks);
        }

        // Check that the participant has no more assigned tasks.
        if !self.assigned_tasks.is_empty() {
            return Err(CoordinatorError::ParticipantHasRemainingTasks);
        }

        // Check that the participant has no more pending tasks.
        if !self.pending_tasks.is_empty() {
            return Err(CoordinatorError::ParticipantHasRemainingTasks);
        }

        // Check that if the participant is a contributor, that they completed tasks.
        if self.id.is_contributor() && self.completed_tasks.is_empty() {
            return Err(CoordinatorError::ParticipantDidNotDoWork);
        }

        // Check that the participant is not disposing tasks.
        if !self.disposing_tasks.is_empty() {
            return Err(CoordinatorError::ParticipantHasRemainingTasks);
        }

        // Fetch the current time.
        let now = time.now_utc();

        // Update the last seen time.
        self.last_seen = now;

        // Set the finish time to reflect the current time.
        self.finished_at = Some(now);

        Ok(())
    }

    ///
    /// Resets the participant information.
    ///
    #[deprecated]
    #[allow(dead_code)]
    #[inline]
    fn reset(&mut self, time: &dyn TimeSource) {
        warn!("Resetting the state of participant {}", self.id);
        *self = Self::new(self.id.clone(), self.round_height, self.reliability, 0, time);
    }
}

#[derive(Debug, Clone, Serialize, Deserialize)]
pub struct RoundMetrics {
    /// The number of contributors participating in the current round.
    number_of_contributors: u64,
    /// The number of verifiers participating in the current round.
    number_of_verifiers: u64,
    /// The boolean for denoting if the current round has been aggregated by the coordinator.
    is_round_aggregated: bool,
    /// The map of participants to their tasks and corresponding start and end timers.
    task_timer: HashMap<Participant, HashMap<Task, (i64, Option<i64>)>>,
    /// The map of participants to their average seconds per task.
    seconds_per_task: HashMap<Participant, u64>,
    /// The average seconds per task calculated from all current contributors.
    contributor_average_per_task: Option<u64>,
    /// The average seconds per task calculated from all current verifiers.
    verifier_average_per_task: Option<u64>,
    /// The timestamp when the coordinator started aggregation of the current round.
    started_aggregation_at: Option<OffsetDateTime>,
    /// The timestamp when the coordinator finished aggregation of the current round.
    finished_aggregation_at: Option<OffsetDateTime>,
    /// The estimated number of seconds remaining for the current round to finish.
    estimated_finish_time: Option<u64>,
    /// The estimated number of seconds remaining for the current round to aggregate.
    estimated_aggregation_time: Option<u64>,
    /// The estimated number of seconds remaining until the queue is closed for the next round.
    estimated_wait_time: Option<u64>,
    /// The timestamp of the earliest start time for the next round.
    next_round_after: Option<OffsetDateTime>,
}

impl Default for RoundMetrics {
    fn default() -> Self {
        Self {
            number_of_contributors: 0,
            number_of_verifiers: 0,
            is_round_aggregated: false,
            task_timer: HashMap::new(),
            seconds_per_task: HashMap::new(),
            contributor_average_per_task: None,
            verifier_average_per_task: None,
            started_aggregation_at: None,
            finished_aggregation_at: None,
            estimated_finish_time: None,
            estimated_aggregation_time: None,
            estimated_wait_time: None,
            next_round_after: None,
        }
    }
}

#[derive(Debug, Clone, Serialize, Deserialize)]
pub struct CoordinatorState {
    /// The parameters and settings of this coordinator.
    environment: Environment,
    /// The current status of the coordinator.
    status: CoordinatorStatus,
    /// The map of queue participants with a reliability score, an assigned future
    /// round, a last seen timestamp, and their time of joining.
    queue: HashMap<Participant, (u8, Option<u64>, OffsetDateTime, OffsetDateTime)>,
    /// The map of unique participants for the next round.
    next: HashMap<Participant, ParticipantInfo>,
    /// The metrics for the current round of the ceremony.
    current_metrics: Option<RoundMetrics>,
    /// The height for the current round of the ceremony.
    current_round_height: Option<u64>,
    /// The map of unique contributors for the current round.
    current_contributors: HashMap<Participant, ParticipantInfo>,
<<<<<<< HEAD
    /// The map of contributors' IPs
    contributors_ips: HashMap<IpAddr, Participant>,
=======
    /// The map of unique contributors and their IPs.
    contributor_ips: HashSet<IpAddr>,
>>>>>>> 6200759e
    /// The map of unique verifiers for the current round.
    current_verifiers: HashMap<Participant, ParticipantInfo>,
    /// The map of tasks pending verification in the current round.
    pending_verification: HashMap<Task, Participant>,
    /// The map of each round height to the corresponding contributors from that round.
    finished_contributors: HashMap<u64, HashMap<Participant, ParticipantInfo>>,
    /// The map of each round height to the corresponding verifiers from that round.
    finished_verifiers: HashMap<u64, HashMap<Participant, ParticipantInfo>>,
    /// The list of information about participants that dropped in current and past rounds.
    dropped: Vec<ParticipantInfo>,
    /// The list of participants that are banned from all current and future rounds.
    banned: HashSet<Participant>,
    /// The manual lock to hold the coordinator from transitioning to the next round.
    manual_lock: bool,
}

impl CoordinatorState {
    ///
    /// Creates a new instance of `CoordinatorState`.
    ///
    #[inline]
    pub(super) fn new(environment: Environment) -> Self {
        Self {
            environment,
            status: CoordinatorStatus::Initializing,
            queue: HashMap::default(),
            next: HashMap::default(),
            current_metrics: None,
            current_round_height: None,
            current_contributors: HashMap::default(),
<<<<<<< HEAD
            contributors_ips: HashMap::default(),
=======
            contributor_ips: HashSet::default(),
>>>>>>> 6200759e
            current_verifiers: HashMap::default(),
            pending_verification: HashMap::default(),
            finished_contributors: HashMap::default(),
            finished_verifiers: HashMap::default(),
            dropped: Vec::new(),
            banned: HashSet::new(),
            manual_lock: false,
        }
    }

    /// Reset the progress of the current round, back to how it was in
    /// its initialized state, however this does maintain the drop
    /// status of participants.
    ///
    /// If `force_rollback` is set to `true` the coordinator will be
    /// forced to reset to the end of the previous round and begin
    /// waiting for new participants again before restarting the
    /// current round. If set to `false` the rollback will only occur
    /// if there are no available contributors or no available
    /// verifiers left in the round.
    ///
    /// Returns [CoordinatorError::RoundDoesNotExist] if
    /// [CoordinatorState::current_round_height] is set to `None`.
    ///
    /// Returns [CoordinatorError::RoundHeightIsZero] if
    /// [CoordinatorState::current_round_height] is set to `Some(0)`.
    pub fn reset_current_round(
        &mut self,
        force_rollback: bool,
        time: &dyn TimeSource,
    ) -> Result<ResetCurrentRoundStorageAction, CoordinatorError> {
        let span = tracing::error_span!("reset_round", round = self.current_round_height.unwrap_or(0));
        let _guard = span.enter();

        let current_round_height = self.current_round_height.ok_or(CoordinatorError::RoundDoesNotExist)?;
        if current_round_height == 0 {
            return Err(CoordinatorError::RoundHeightIsZero);
        }

        tracing::warn!("Resetting round {}.", current_round_height);

        let finished_contributors = self
            .finished_contributors
            .get(&current_round_height)
            .cloned()
            .unwrap_or_else(|| HashMap::new());

        let number_of_contributors = self.current_contributors.len() + finished_contributors.len();
        let number_of_chunks = self.environment.number_of_chunks() as u64;

        let current_contributors = self
            .current_contributors
            .clone()
            .into_iter()
            .chain(finished_contributors.clone().into_iter())
            .enumerate()
            .map(|(bucket_index, (participant, mut participant_info))| {
                let bucket_id = bucket_index as u64;
                let tasks = initialize_tasks(bucket_id, number_of_chunks, number_of_contributors as u64)?;
                participant_info.restart_tasks(tasks, time)?;
                Ok((participant, participant_info))
            })
            .collect::<Result<HashMap<Participant, ParticipantInfo>, CoordinatorError>>()?;

        let need_to_rollback = force_rollback || number_of_contributors == 0;

        if need_to_rollback {
            // Will roll back to the previous round and await new
            // contributors/verifiers before starting the round again.
            let new_round_height = current_round_height - 1;

            if number_of_contributors == 0 {
                tracing::warn!(
                    "No contributors remaining to reset and complete the current round. \
                    Rolling back to round {} to wait and accept new participants.",
                    new_round_height
                );
            }

            let remove_participants: Vec<Participant> = self
                .current_contributors
                .clone()
                .into_iter()
                .chain(finished_contributors.into_iter())
                .map(|(participant, _participant_info)| participant)
                .collect();

            let current_metrics = Some(RoundMetrics {
                is_round_aggregated: true,
                started_aggregation_at: Some(time.now_utc()),
                finished_aggregation_at: Some(time.now_utc()),
                ..Default::default()
            });

            let mut queue = self.queue.clone();

            // Add each participant back into the queue.
            for (participant, participant_info) in current_contributors.iter().chain(self.next.iter()) {
                queue.insert(
                    participant.clone(),
                    (
                        participant_info.reliability,
                        Some(participant_info.round_height),
                        time.now_utc(),
                        time.now_utc(),
                    ),
                );
            }

            *self = Self {
                current_metrics,
                current_round_height: Some(new_round_height),
                queue,
                banned: self.banned.clone(),
                ..Self::new(self.environment.clone())
            };

            self.initialize(new_round_height);
            self.update_next_round_after(time);

            if !self.is_current_round_finished() {
                tracing::error!(
                    "Round rollback was not properly completed, \
                    the current round is not finished."
                );
            }

            if !self.is_current_round_aggregated() {
                tracing::error!(
                    "Round rollback was not properly completed, \
                    the current round is not aggregated."
                );
            }

            tracing::info!(
                "Completed rollback to round {}, now awaiting new participants.",
                new_round_height
            );

            // TODO there may be more things that we need to do here
            // to get the coordinator into the waiting state.

            Ok(ResetCurrentRoundStorageAction {
                remove_participants,
                rollback: true,
            })
        } else {
            // Will reset the round to run with the remaining participants.

            *self = Self {
                current_contributors,
                current_verifiers: Default::default(),

                queue: self.queue.clone(),
                banned: self.banned.clone(),
                dropped: self.dropped.clone(),
                ..Self::new(self.environment.clone())
            };

            self.initialize(current_round_height);
            self.update_round_metrics();

            Ok(ResetCurrentRoundStorageAction {
                remove_participants: Vec::new(),
                rollback: false,
            })
        }
    }

    ///
    /// Initializes the coordinator state by setting the round height & metrics, and instantiating
    /// the finished contributors and verifiers map for the given round in the coordinator state.
    ///
    #[inline]
    pub(super) fn initialize(&mut self, current_round_height: u64) {
        // Set the current round height to the given round height.
        if self.current_round_height.is_none() {
            self.current_round_height = Some(current_round_height);
        }

        // Initialize the metrics for this round.
        if self.current_metrics.is_none() {
            self.current_metrics = Some(Default::default());
        }

        // Initialize the finished contributors map for the current round, if it does not exist.
        if !self.finished_contributors.contains_key(&current_round_height) {
            self.finished_contributors.insert(current_round_height, HashMap::new());
        }

        // Initialize the finished verifiers map for the current round, if it does not exist.
        if !self.finished_verifiers.contains_key(&current_round_height) {
            self.finished_verifiers.insert(current_round_height, HashMap::new());
        }

        // Set the status to initialized.
        self.status = CoordinatorStatus::Initialized;
    }

    ///
    /// Returns `true` if a contributor Ip is already known
    ///
    pub fn is_duplicate_ip(&self, ip: &IpAddr) -> bool {
<<<<<<< HEAD
        self.contributors_ips.contains_key(ip)
=======
        self.contributor_ips.contains(ip)
>>>>>>> 6200759e
    }

    ///
    /// Returns `true` if the given participant is a contributor in the queue.
    ///
    #[inline]
    pub fn is_queue_contributor(&self, participant: &Participant) -> bool {
        participant.is_contributor() && self.queue.contains_key(participant)
    }

    ///
    /// Returns `true` if the given participant is an authorized contributor in the ceremony.
    ///
    #[inline]
    pub fn is_authorized_contributor(&self, participant: &Participant) -> bool {
        participant.is_contributor() && !self.banned.contains(participant)
    }

    ///
    /// Returns `true` if the given participant is actively contributing
    /// in the current round.
    ///
    #[inline]
    pub fn is_current_contributor(&self, participant: &Participant) -> bool {
        self.is_authorized_contributor(participant) && self.current_contributors.contains_key(participant)
    }

    ///
    /// Returns `true` if the given participant is banned.
    ///
    pub fn is_banned_participant(&self, participant: &Participant) -> bool {
        self.banned.contains(participant)
    }

    ///
    /// Returns `true` if the given participant is dropped.
    ///
    pub fn is_dropped_participant(&self, participant: &Participant) -> Result<bool, CoordinatorError> {
        let participant_info = match self.dropped.iter().find(|p| p.id == *participant) {
            Some(p) => p,
            None => return Err(CoordinatorError::ParticipantMissing),
        };

        Ok(self.dropped_participants().contains(participant_info))
    }

    ///
    /// Returns `true` if the given participant has finished contributing
    /// in the current round.
    ///
    #[inline]
    pub fn is_finished_contributor(&self, participant: &Participant) -> bool {
        let current_round_height = self.current_round_height.unwrap_or_default();
        participant.is_contributor()
            && self
                .finished_contributors
                .get(&current_round_height)
                .get_or_insert(&HashMap::new())
                .contains_key(participant)
    }

    pub fn current_round_finished_contributors(&self) -> anyhow::Result<Vec<Participant>> {
        let current_round_height = self
            .current_round_height
            .ok_or_else(|| anyhow::anyhow!("Current round height is None"))?;
        let contributors = self
            .finished_contributors
            .get(&current_round_height)
            .ok_or_else(|| anyhow::anyhow!("There are no finished contributors for round {}", current_round_height))?
            .keys()
            .cloned()
            .collect();
        Ok(contributors)
    }

    ///
    /// Returns `true` if the given participant is a contributor managed
    /// by the coordinator.
    ///
    #[inline]
    pub fn is_coordinator_contributor(&self, participant: &Participant) -> bool {
        participant.is_contributor() && self.environment.coordinator_contributors().contains(participant)
    }

    ///
    /// Returns `true` if the given participant is a verifier managed
    /// by the coordinator.
    ///
    #[inline]
    pub fn is_coordinator_verifier(&self, participant: &Participant) -> bool {
        participant.is_verifier() && self.environment.coordinator_verifiers().contains(participant)
    }

    ///
    /// Returns the total number of contributors currently in the queue.
    ///
    #[inline]
    pub fn number_of_queue_contributors(&self) -> usize {
        self.queue.par_iter().filter(|(p, _)| p.is_contributor()).count()
    }

    ///
    /// Returns the information of a queued contributor.
    ///
    pub fn queue_contributor_info(
        &self,
        participant: &Participant,
    ) -> Option<&(u8, Option<u64>, OffsetDateTime, OffsetDateTime)> {
        self.queue.get(participant)
    }

    ///
    /// Returns a list of the contributors currently in the queue.
    ///
    #[inline]
    pub fn queue_contributors(&self) -> Vec<(Participant, (u8, Option<u64>, OffsetDateTime, OffsetDateTime))> {
        self.queue
            .clone()
            .into_par_iter()
            .filter(|(p, _)| p.is_contributor())
            .collect()
    }

    ///
    /// Returns a list of the contributors currently in the round.
    ///
    #[inline]
    pub fn current_contributors(&self) -> Vec<(Participant, ParticipantInfo)> {
        self.current_contributors.clone().into_iter().collect()
    }

    /// Gets reference to the [ParticipantInfo] for a participant
    /// currently in the round.
    pub fn current_participant_info(&self, participant: &Participant) -> Option<&ParticipantInfo> {
        match participant {
            Participant::Contributor(_) => self.current_contributors.get(participant),
            Participant::Verifier(_) => self.current_verifiers.get(participant),
        }
    }

    /// Gets mutable reference to the [ParticipantInfo] for a
    /// participant currently in the round.
    pub fn current_participant_info_mut(&mut self, participant: &Participant) -> Option<&mut ParticipantInfo> {
        match participant {
            Participant::Contributor(_) => self.current_contributors.get_mut(participant),
            Participant::Verifier(_) => self.current_verifiers.get_mut(participant),
        }
    }

    ///
    /// Returns a list of participants that were dropped from the current round.
    ///
    #[inline]
    pub fn dropped_participants(&self) -> Vec<ParticipantInfo> {
        self.dropped.clone()
    }

    ///
    /// Returns the current round height stored in the coordinator state.
    ///
    /// This function returns `0` if the current round height has not been set.
    ///
    #[inline]
    pub fn current_round_height(&self) -> u64 {
        self.current_round_height.unwrap_or_default()
    }

    ///
    /// Returns the metrics for the current round and current round participants.
    ///
    #[inline]
    pub(super) fn current_round_metrics(&self) -> Option<RoundMetrics> {
        self.current_metrics.clone()
    }

    ///
    /// Returns `true` if all participants in the current round have no more pending chunks.
    ///
    #[inline]
    pub fn is_current_round_finished(&self) -> bool {
        // Check that all contributions have undergone verification.
        self.pending_verification.is_empty()
            // Check that all current contributors are finished.
            && self.current_contributors.is_empty()
    }

    ///
    /// Returns `true` if the current round is currently being aggregated.
    ///
    #[inline]
    pub fn is_current_round_aggregating(&self) -> bool {
        match &self.current_metrics {
            Some(metrics) => {
                !metrics.is_round_aggregated
                    && metrics.started_aggregation_at.is_some()
                    && metrics.finished_aggregation_at.is_none()
            }
            None => false,
        }
    }

    ///
    /// Returns `true` if the current round has been aggregated.
    ///
    #[inline]
    pub fn is_current_round_aggregated(&self) -> bool {
        match &self.current_metrics {
            Some(metrics) => {
                metrics.is_round_aggregated
                    && metrics.started_aggregation_at.is_some()
                    && metrics.finished_aggregation_at.is_some()
            }
            None => false,
        }
    }

    ///
    /// Returns `true` if the precommit for the next round is ready.
    ///
    /// This function checks that the requisite number of contributors and verifiers are
    /// assigned for the next round.
    ///
    /// Note that this function does not check for banned participants, which is checked
    /// during the precommit phase for the next round.
    ///
    #[inline]
    pub(super) fn is_precommit_next_round_ready(&self, time: &dyn TimeSource) -> bool {
        // Check that the coordinator is initialized and is not already in a precommit stage.
        if self.status == CoordinatorStatus::Initializing || self.status == CoordinatorStatus::Precommit {
            return false;
        }

        // Check that the queue contains participants.
        if self.queue.is_empty() {
            trace!("Queue is currently empty");
            return false;
        }

        // Check that the current round height is set.
        if self.current_round_height.is_none() {
            warn!("Current round height is not set in the coordinator state");
            return false;
        }

        // Check that the current round has been aggregated.
        if self.current_round_height() > 0 && !self.is_current_round_aggregated() {
            trace!("Current round has not been aggregated");
            return false;
        }

        // Check that the time to trigger the next round has been reached.
        if let Some(metrics) = &self.current_metrics {
            if let Some(next_round_after) = metrics.next_round_after {
                if time.now_utc() < next_round_after {
                    trace!("Required queue wait time has not been reached yet");
                    return false;
                }
            } else {
                trace!("Required queue wait time has not been set yet");
                return false;
            }
        }

        // Fetch the next round height.
        let next_round_height = self.current_round_height.unwrap_or_default() + 1;

        // Fetch the state of assigned contributors for the next round in the queue.
        let minimum_contributors = self.environment.minimum_contributors_per_round();
        let maximum_contributors = self.environment.maximum_contributors_per_round();
        let number_of_assigned_contributors = self
            .queue
            .clone()
            .into_par_iter()
            .filter(|(p, (_, rh, _, _))| p.is_contributor() && rh.unwrap_or_default() == next_round_height)
            .count();

        trace!(
            "Prepare precommit status - {} contributors assigned ({}-{} required)",
            number_of_assigned_contributors,
            minimum_contributors,
            maximum_contributors,
        );

        // Check that the next round contains a permitted number of contributors.
        if number_of_assigned_contributors < minimum_contributors
            || number_of_assigned_contributors > maximum_contributors
        {
            trace!("Insufficient or unauthorized number of contributors");
            return false;
        }

        true
    }

    ///
    /// Adds the given participant to the queue if they are permitted to participate.
    ///
    #[inline]
    pub(super) fn add_to_queue(
        &mut self,
        participant: Participant,
        participant_ip: Option<IpAddr>,
        mut reliability_score: u8,
        time: &dyn TimeSource,
    ) -> Result<(), CoordinatorError> {
        // Check that the pariticipant IP is not known.
<<<<<<< HEAD
        if let Some(ip) = participant_ip {
            //FIXME: this check should be compiled only in production and tests
=======
        #[cfg(not(debug_assertions))]
        if let Some(ip) = participant_ip {
>>>>>>> 6200759e
            if self.is_duplicate_ip(&ip) {
                return Err(CoordinatorError::ParticipantIpAlreadyAdded);
            }
        }

        // Check that the participant is not banned from participating.
        if self.banned.contains(&participant) {
            return Err(CoordinatorError::ParticipantBanned);
        }

        // Check that the participant is not already added to the queue.
        if self.queue.contains_key(&participant) {
            return Err(CoordinatorError::ParticipantAlreadyAdded);
        }

        // Check that the participant hasn't been already seen in the past.
        for (k, v) in &self.finished_contributors {
            for (p, _) in v {
                if &participant == p {
                    return Err(CoordinatorError::ParticipantAlreadyAdded);
                }
            }
        }

        // Check that the participant is not in precommit for the next round.
        if self.next.contains_key(&participant) {
            return Err(CoordinatorError::ParticipantAlreadyAdded);
        }

        // Check that the participant hasn't been already seen in the past.
        for (_, inner) in &self.finished_contributors {
            if inner.contains_key(&participant) {
                return Err(CoordinatorError::ParticipantAlreadyAdded);
            }
        }

        match &participant {
            Participant::Contributor(_) => {
                // Check if the contributor is authorized.
                if !self.is_authorized_contributor(&participant) {
                    return Err(CoordinatorError::ParticipantUnauthorized);
                }

                // Check that the contributor is not in the current round.
                if !self.environment.allow_current_contributors_in_queue()
                    && self.current_contributors.contains_key(&participant)
                {
                    return Err(CoordinatorError::ParticipantInCurrentRoundCannotJoinQueue);
                }
            }
            Participant::Verifier(_) => {
                return Err(CoordinatorError::ExpectedContributor);
            }
        }

        // Add the participant to the queue.
        self.queue.insert(
            participant.clone(),
            (reliability_score, None, time.now_utc(), time.now_utc()),
        );

        // Add ip (if any) to the set of known addresses
        if let Some(ip) = participant_ip {
<<<<<<< HEAD
            self.contributors_ips.insert(ip, participant);
=======
            self.contributor_ips.insert(ip);
>>>>>>> 6200759e
        }

        Ok(())
    }

    ///
    /// Removes the given participant from the queue.
    ///
    #[inline]
    pub(super) fn remove_from_queue(&mut self, participant: &Participant) -> Result<(), CoordinatorError> {
        // Check that the participant is not already in precommit for the next round.
        if self.next.contains_key(participant) {
            return Err(CoordinatorError::ParticipantAlreadyPrecommitted);
        }

        // Check that the participant is exists in the queue.
        if !self.queue.contains_key(participant) {
            return Err(CoordinatorError::ParticipantMissing);
        }

        // Remove the participant from the queue.
        self.queue.remove(participant);

        Ok(())
    }

    ///
    /// Pops the next (chunk ID, contribution ID) task that the contributor should process.
    ///
    pub(super) fn fetch_task(
        &mut self,
        participant: &Participant,
        time: &dyn TimeSource,
    ) -> Result<Task, CoordinatorError> {
        // Fetch the contributor chunk lock limit.
        let contributor_limit = self.environment.contributor_lock_chunk_limit();

        // Remove the next chunk ID from the pending chunks of the given participant.
        match participant {
            Participant::Contributor(_) => match self.current_contributors.get_mut(participant) {
                // Check that the participant is holding less than the chunk lock limit.
                Some(participant_info) => match participant_info.locked_chunks.len() < contributor_limit {
                    true => {
                        let task = participant_info.pop_task(time)?;
                        self.start_task_timer(participant, &task, time);
                        Ok(task)
                    }
                    false => Err(CoordinatorError::ParticipantHasLockedMaximumChunks),
                },
                None => Err(CoordinatorError::ParticipantNotFound(participant.clone())),
            },
            Participant::Verifier(_) => {
                return Err(CoordinatorError::ExpectedContributor);
            }
        }
    }

    ///
    /// Adds the given chunk ID to the locks held by the given participant.
    ///
    #[inline]
    pub(super) fn acquired_lock(
        &mut self,
        participant: &Participant,
        chunk_id: u64,
        time: &dyn TimeSource,
    ) -> Result<(), CoordinatorError> {
        // Check that the chunk ID is valid.
        if chunk_id > self.environment.number_of_chunks() {
            return Err(CoordinatorError::ChunkIdInvalid);
        }

        match participant {
            Participant::Contributor(_) => match self.current_contributors.get_mut(participant) {
                // Acquire the chunk lock for the contributor.
                Some(participant) => Ok(participant.acquired_lock(chunk_id, time)?),
                None => Err(CoordinatorError::ParticipantNotFound(participant.clone())),
            },
            Participant::Verifier(_) => {
                return Err(CoordinatorError::ExpectedContributor);
            }
        }
    }

    ///
    /// Reverts the given (chunk ID, contribution ID) task to the list of assigned tasks
    /// from the list of pending tasks.
    ///
    #[inline]
    pub(super) fn rollback_pending_task(
        &mut self,
        participant: &Participant,
        task: Task,
        time: &dyn TimeSource,
    ) -> Result<(), CoordinatorError> {
        // Check that the chunk ID is valid.
        if task.chunk_id() > self.environment.number_of_chunks() {
            return Err(CoordinatorError::ChunkIdInvalid);
        }

        match self.current_participant_info_mut(participant) {
            Some(participant) => Ok(participant.rollback_pending_task(task, time)?),
            None => Err(CoordinatorError::ParticipantNotFound(participant.clone())),
        }
    }

    pub(super) fn rollback_locked_task(
        &mut self,
        participant: &Participant,
        task: Task,
        time: &dyn TimeSource,
    ) -> Result<(), CoordinatorError> {
        // Check that the chunk ID is valid.
        if task.chunk_id() > self.environment.number_of_chunks() {
            return Err(CoordinatorError::ChunkIdInvalid);
        }

        match self.current_participant_info_mut(participant) {
            Some(participant) => participant.rollback_locked_task(task, time),
            None => return Err(CoordinatorError::ParticipantNotFound(participant.clone())),
        }
    }

    ///
    /// Returns the (chunk ID, contribution ID) task if the given participant has the
    /// given chunk ID in a pending task.
    ///
    pub(super) fn lookup_pending_task(
        &self,
        participant: &Participant,
        chunk_id: u64,
    ) -> Result<Option<&Task>, CoordinatorError> {
        // Check that the chunk ID is valid.
        if chunk_id > self.environment.number_of_chunks() {
            return Err(CoordinatorError::ChunkIdInvalid);
        }

        // Fetch the participant info for the given participant.
        let participant_info = match participant {
            Participant::Contributor(_) => match self.current_contributors.get(participant) {
                Some(participant_info) => participant_info,
                None => return Err(CoordinatorError::ParticipantNotFound(participant.clone())),
            },
            Participant::Verifier(_) => match self.current_verifiers.get(participant) {
                Some(participant_info) => participant_info,
                None => return Err(CoordinatorError::ParticipantNotFound(participant.clone())),
            },
        };

        // Check that the given chunk ID is locked by the participant,
        // and filter the pending tasks for the given chunk ID.
        let output: Vec<&Task> = match participant_info.locked_chunks.contains_key(&chunk_id) {
            true => participant_info
                .pending_tasks
                .par_iter()
                .filter(|t| t.contains(chunk_id))
                .collect(),
            false => return Err(CoordinatorError::ParticipantDidntLockChunkId),
        };

        match output.len() {
            0 => Ok(None),
            1 => Ok(Some(output[0])),
            _ => return Err(CoordinatorError::ParticipantLockedChunkWithManyContributions),
        }
    }

    ///
    /// Returns the (chunk ID, contribution ID) task if the given participant is disposing a task
    /// for the given chunk ID.
    ///
    pub(super) fn lookup_disposing_task(
        &self,
        participant: &Participant,
        chunk_id: u64,
    ) -> Result<Option<&Task>, CoordinatorError> {
        // Check that the chunk ID is valid.
        if chunk_id > self.environment.number_of_chunks() {
            return Err(CoordinatorError::ChunkIdInvalid);
        }

        // Fetch the participant info for the given participant.
        let participant_info = match participant {
            Participant::Contributor(_) => match self.current_contributors.get(participant) {
                Some(participant_info) => participant_info,
                None => return Err(CoordinatorError::ParticipantNotFound(participant.clone())),
            },
            Participant::Verifier(_) => match self.current_verifiers.get(participant) {
                Some(participant_info) => participant_info,
                None => return Err(CoordinatorError::ParticipantNotFound(participant.clone())),
            },
        };

        // Check that the given chunk ID is locked by the participant,
        // and filter the disposing tasks for the given chunk ID.
        let output: Vec<&Task> = match participant_info.locked_chunks.contains_key(&chunk_id) {
            true => participant_info
                .disposing_tasks
                .par_iter()
                .filter(|t| t.contains(chunk_id))
                .collect(),
            false => return Err(CoordinatorError::ParticipantDidntLockChunkId),
        };

        match output.len() {
            0 => Ok(None),
            1 => Ok(Some(output[0])),
            _ => return Err(CoordinatorError::ParticipantLockedChunkWithManyContributions),
        }
    }

    ///
    /// Completes the disposal of the given (chunk ID, contribution
    /// ID) task for a participant. Called when the participant
    /// confirms that it has disposed of the task.
    ///
    #[inline]
    pub(super) fn disposed_task(
        &mut self,
        participant: &Participant,
        task: &Task,
        time: &dyn TimeSource,
    ) -> Result<(), CoordinatorError> {
        let chunk_id = task.chunk_id();
        let contribution_id = task.contribution_id();

        // Check that the chunk ID is valid.
        if chunk_id > self.environment.number_of_chunks() {
            return Err(CoordinatorError::ChunkIdInvalid);
        }

        warn!(
            "Disposing chunk {} contribution {} from {}",
            chunk_id, contribution_id, participant
        );

        match participant {
            Participant::Contributor(_) => match self.current_contributors.get_mut(participant) {
                // Move the disposing task to the list of disposed tasks for the contributor.
                Some(participant) => participant.dispose_task(chunk_id, contribution_id, time),
                None => Err(CoordinatorError::ParticipantNotFound(participant.clone())),
            },
            Participant::Verifier(_) => match self.current_verifiers.get_mut(participant) {
                // Move the disposing task to the list of disposed tasks for the verifier.
                Some(participant) => participant.dispose_task(chunk_id, contribution_id, time),
                None => Err(CoordinatorError::ParticipantNotFound(participant.clone())),
            },
        }
    }

    ///
    /// Adds the given (chunk ID, contribution ID) task to the pending verification set.
    /// The verification task is then assigned to the verifier with the least number of tasks in its queue.
    ///
    #[inline]
    pub(super) fn add_pending_verification(&mut self, task: &Task) -> Result<(), CoordinatorError> {
        // Check that the chunk ID is valid.
        if task.chunk_id() > self.environment.number_of_chunks() {
            return Err(CoordinatorError::ChunkIdInvalid);
        }

        // Check that the pending verification set does not already contain the chunk ID.
        if self.pending_verification.contains_key(task) {
            return Err(CoordinatorError::ChunkIdAlreadyAdded);
        }

        let verifier = self
            .environment
            .coordinator_verifiers()
            .first()
            .ok_or_else(|| CoordinatorError::VerifierMissing)?
            .clone();

        info!(
            "Adding (chunk {}, contribution {}) to pending verifications",
            task.chunk_id(),
            task.contribution_id(),
        );

        self.pending_verification.insert(task.clone(), verifier.clone());

        Ok(())
    }

    pub fn get_pending_verifications(&self) -> &HashMap<Task, Participant> {
        &self.pending_verification
    }

    ///
    /// Remove the given (chunk ID, contribution ID) task from the map of chunks that are pending verification.
    ///
    #[inline]
    pub(super) fn remove_pending_verification(&mut self, task: &Task) -> Result<(), CoordinatorError> {
        // Check that the chunk ID is valid.
        if task.chunk_id() > self.environment.number_of_chunks() {
            return Err(CoordinatorError::ChunkIdInvalid);
        }

        // Check that the set pending verification does not already contain the chunk ID.
        if !self.pending_verification.contains_key(task) {
            return Err(CoordinatorError::ChunkIdMissing);
        }

        debug!(
            "Removing (chunk {}, contribution {}) from the pending verifications",
            task.chunk_id(),
            task.contribution_id()
        );

        // Remove the task from the pending verification.
        let _verifier = self
            .pending_verification
            .remove(task)
            .ok_or(CoordinatorError::VerifierMissing)?;

        Ok(())
    }

    ///
    /// Adds the given (chunk ID, contribution ID) task to the completed tasks of the given participant,
    /// and removes the chunk ID from the locks held by the given participant.
    ///
    /// On success, this function returns the verifier assigned to the verification task.
    ///
    #[tracing::instrument(
        level = "error",
        skip(self, time, participant),
        fields(task = %task),
        err
    )]
    pub(super) fn completed_task(
        &mut self,
        participant: &Participant,
        task: &Task,
        time: &dyn TimeSource,
    ) -> Result<(), CoordinatorError> {
        // Check that the chunk ID is valid.
        if task.chunk_id() > self.environment.number_of_chunks() {
            return Err(CoordinatorError::ChunkIdInvalid);
        }

        match participant {
            Participant::Contributor(_) => match self.current_contributors.get_mut(participant) {
                // Adds the task to the list of completed tasks for the contributor,
                // and add the task to the pending verification set.
                Some(participant_info) => {
                    participant_info.completed_task(task, time)?;
                    self.stop_task_timer(participant, &task, time);
                    self.add_pending_verification(task)
                }
                None => Err(CoordinatorError::ParticipantNotFound(participant.clone())),
            },
            Participant::Verifier(_) => {
                // Remove the task from the pending verification set.
                self.remove_pending_verification(task)
            }
        }
    }

    ///
    /// Starts the timer for a given participant and task,
    /// in order to track the runtime of a given task.
    ///
    /// This function is a best effort tracker and should
    /// not be used for mission-critical logic. It is
    /// provided only for convenience to produce metrics.
    ///
    #[inline]
    pub(super) fn start_task_timer(&mut self, participant: &Participant, task: &Task, time: &dyn TimeSource) {
        // Fetch the current metrics for this round.
        if let Some(metrics) = &mut self.current_metrics {
            // Fetch the tasks for the given participant.
            let mut updated_tasks = match metrics.task_timer.get(participant) {
                Some(tasks) => tasks.clone(),
                None => HashMap::new(),
            };

            // Add the given task with a new start timer.
            updated_tasks.insert(*task, (time.now_utc().unix_timestamp(), None));

            // Set the current task timer for the given participant to the updated task timer.
            metrics.task_timer.insert(participant.clone(), updated_tasks);
        }
    }

    ///
    /// Stops the timer for a given participant and task,
    /// in order to track the runtime of a given task.
    ///
    /// This function is a best effort tracker and should
    /// not be used for mission-critical logic. It is
    /// provided only for convenience to produce metrics.
    ///
    #[inline]
    pub(super) fn stop_task_timer(&mut self, participant: &Participant, task: &Task, time: &dyn TimeSource) {
        // Fetch the current metrics for this round.
        if let Some(metrics) = &mut self.current_metrics {
            // Fetch the tasks for the given participant.
            let mut updated_tasks = match metrics.task_timer.get(participant) {
                Some(tasks) => tasks.clone(),
                None => {
                    warn!("Task timer metrics for {} are missing", participant);
                    return;
                }
            };

            // Set the end timer for the given task.
            match updated_tasks.get_mut(task) {
                Some((_, end)) => {
                    if end.is_none() {
                        *end = Some(time.now_utc().unix_timestamp());
                    }
                }
                None => {
                    warn!("Task timer metrics for {} on {:?} are missing", participant, task);
                    return;
                }
            };

            // Set the current task timer for the given participant to the updated task timer.
            metrics.task_timer.insert(participant.clone(), updated_tasks);
        };
    }

    ///
    /// Sets the current round as aggregating in round metrics, indicating that the
    /// current round is now being aggregated.
    ///
    #[inline]
    pub(super) fn aggregating_current_round(&mut self, time: &dyn TimeSource) -> Result<(), CoordinatorError> {
        let metrics = match &mut self.current_metrics {
            Some(metrics) => metrics,
            None => return Err(CoordinatorError::CoordinatorStateNotInitialized),
        };

        // Check that the start aggregation timestamp was not yet set.
        if metrics.started_aggregation_at.is_some() {
            error!("Round metrics shows starting aggregation timestamp was already set");
            return Err(CoordinatorError::RoundAggregationFailed);
        }

        // Check that the round aggregation is not yet set.
        if metrics.is_round_aggregated || metrics.finished_aggregation_at.is_some() {
            error!("Round metrics shows current round is already aggregated");
            return Err(CoordinatorError::RoundAlreadyAggregated);
        }

        // Set the start aggregation timestamp to now.
        metrics.started_aggregation_at = Some(time.now_utc());

        Ok(())
    }

    ///
    /// Sets the current round as aggregated in round metrics, indicating that the
    /// current round has been aggregated.
    ///
    #[inline]
    pub(super) fn aggregated_current_round(&mut self, time: &dyn TimeSource) -> Result<(), CoordinatorError> {
        let metrics = match &mut self.current_metrics {
            Some(metrics) => metrics,
            None => return Err(CoordinatorError::CoordinatorStateNotInitialized),
        };

        // Check that the start aggregation timestamp was set.
        if metrics.started_aggregation_at.is_none() {
            error!("Round metrics shows starting aggregation timestamp was not set");
            return Err(CoordinatorError::RoundAggregationFailed);
        }

        // Check that the round aggregation is not yet set.
        if metrics.is_round_aggregated || metrics.finished_aggregation_at.is_some() {
            error!("Round metrics shows current round is already aggregated");
            return Err(CoordinatorError::RoundAlreadyAggregated);
        }

        // Set the round aggregation boolean to true.
        metrics.is_round_aggregated = true;

        // Set the finish aggregation timestamp to now.
        metrics.finished_aggregation_at = Some(time.now_utc());

        // Update the time to trigger the next round.
        if metrics.next_round_after.is_none() {
            self.update_next_round_after(time);
        }

        Ok(())
    }

    /// Set the `current_metrics` ([RoundMetrics]) `next_round_after`
    /// field to the appropriate value specified in the [Environment].
    fn update_next_round_after(&mut self, time: &dyn TimeSource) {
        if let Some(metrics) = &mut self.current_metrics {
            metrics.next_round_after =
                Some(time.now_utc() + Duration::seconds(self.environment.queue_wait_time() as i64));
        }
    }

    ///
    /// Rolls back the current round from aggregating in round metrics.
    ///
    #[inline]
    pub(super) fn rollback_aggregating_current_round(&mut self) -> Result<(), CoordinatorError> {
        warn!("Rolling back aggregating indicator from coordinator state");

        let metrics = match &mut self.current_metrics {
            Some(metrics) => metrics,
            None => return Err(CoordinatorError::CoordinatorStateNotInitialized),
        };

        // Check that the round aggregation is not yet set.
        if metrics.is_round_aggregated || metrics.finished_aggregation_at.is_some() {
            error!("Round metrics shows current round is already aggregated");
            return Err(CoordinatorError::RoundAlreadyAggregated);
        }

        // Set the start aggregation timestamp to None.
        metrics.started_aggregation_at = None;

        Ok(())
    }

    ///
    /// Drops the given participant from the queue, precommit, and
    /// current round.
    ///
    /// Returns information/actions for the coordinator to perform in
    /// response to the participant being dropped in the form of
    /// [DropParticipant].
    ///
    /// If the participant is a [Participant::Contributor], this will
    /// attempt to replace the contributor with an available
    /// replacement contributor. If there are no replacement
    /// contributors available the round will be reset via
    /// [CoordinatorState::reset_current_round].
    ///
    /// If the participant being dropped is the only remaining regular
    /// (non-replacement) contributor or the only remaining verifier,
    /// the reset will include a rollback to wait for new participants
    /// before restarting the round again.
    ///
    #[tracing::instrument(
        skip(self, participant, time),
        fields(participant = %participant)
    )]
    pub(super) fn drop_participant(
        &mut self,
        participant: &Participant,
        time: &dyn TimeSource,
    ) -> Result<DropParticipant, CoordinatorError> {
        // Check that the coordinator state is initialized.
        if self.status == CoordinatorStatus::Initializing {
            return Err(CoordinatorError::CoordinatorStateNotInitialized);
        }

        warn!("Dropping {} from the ceremony", participant);

        // Remove the participant from the queue and precommit, if present.
        if self.queue.contains_key(participant) || self.next.contains_key(participant) {
            // Remove the participant from the queue.
            if self.queue.contains_key(participant) {
                trace!("Removing {} from the queue", participant);
                self.queue.remove(participant);
            }

            // Remove the participant from the precommit for the next round.
            if self.next.contains_key(participant) {
                trace!("Removing {} from the precommit for the next round", participant);
                self.next.remove(participant);
                // Trigger a rollback as the precommit has changed.
                self.rollback_next_round(time);
            }

<<<<<<< HEAD
            // Remove ip (if any) from the list of current ips to allow the participant to rejoin
            self.contributors_ips = self
                .contributors_ips
                .drain()
                .filter(|(_, contributor)| contributor != participant)
                .collect();
=======
            // NOTE: we don't remove the ip address from the list of known ones to
            //  prevent a malicious contributor from constantly interrupting his contribution
            //  and rejoyining the ceremony from the same IP
>>>>>>> 6200759e

            return Ok(DropParticipant::DropQueue(DropQueueParticipantData {
                participant: participant.clone(),
            }));
        }

        // Fetch the current participant information.
        let participant_info = match participant {
            Participant::Contributor(_) => self
                .current_contributors
                .get(participant)
                .ok_or_else(|| CoordinatorError::ParticipantNotFound(participant.clone()))?
                .clone(),
            Participant::Verifier(_) => self
                .current_verifiers
                .get(participant)
                .ok_or_else(|| CoordinatorError::ParticipantNotFound(participant.clone()))?
                .clone(),
        };
        {
            // Check that the participant is not already dropped.
            if participant_info.is_dropped() {
                return Err(CoordinatorError::ParticipantAlreadyDropped);
            }

            // Check that the participant is not already finished.
            if participant_info.is_finished() {
                return Err(CoordinatorError::ParticipantAlreadyFinished);
            }
        }

        // Fetch the bucket ID, locked chunks, and tasks.
        let bucket_id = participant_info.bucket_id;
        let locked_chunks: Vec<u64> = participant_info.locked_chunks.keys().cloned().collect();
        let tasks: Vec<Task> = match participant {
            Participant::Contributor(_) => participant_info.completed_tasks.iter().cloned().collect(),
            Participant::Verifier(_) => {
                let mut tasks = participant_info.assigned_tasks.clone();
                tasks.extend(&mut participant_info.pending_tasks.iter());
                tasks.into_iter().collect()
            }
        };

        // Drop the contributor from the current round, and update participant info and coordinator state.
        let storage_action: CeremonyStorageAction = match participant {
            Participant::Contributor(_id) => {
                // TODO (howardwu): Optimization only.
                //  -----------------------------------------------------------------------------------
                //  Update this implementation to minimize recomputation by not re-assigning
                //  tasks for affected contributors which are not affected by the dropped contributor.
                //  It sounds like a mess, but is easier than you think, once you've loaded state.
                //  In short, compute the minimum overlapping chunk ID between affected & dropped contributor,
                //  and reinitialize from there. If there is no overlap, you can skip reinitializing
                //  any tasks for the affected contributor.
                //  -----------------------------------------------------------------------------------

                // Set the participant as dropped.
                let mut dropped_info = participant_info.clone();
                dropped_info.drop(time)?;

                // Fetch the number of chunks and number of contributors.
                let number_of_chunks = self.environment.number_of_chunks() as u64;
                let number_of_contributors = self
                    .current_metrics
                    .clone()
                    .ok_or(CoordinatorError::CoordinatorStateNotInitialized)?
                    .number_of_contributors;

                // Initialize sets for disposed tasks.
                let mut all_disposed_tasks: HashSet<Task> = participant_info.completed_tasks.iter().cloned().collect();

                // A HashMap of tasks represented as (chunk ID, contribution ID) pairs.
                let tasks_by_chunk: HashMap<u64, u64> = tasks.iter().map(|task| task.to_tuple()).collect();

                // For every contributor we check if there are affected tasks. If the task
                // is affected, it will be dropped and reassigned
                for contributor_info in self.current_contributors.values_mut() {
                    // If the pending task is in the same chunk with the dropped task
                    // then it should be recomputed
                    let (disposing_tasks, pending_tasks) = contributor_info
                        .pending_tasks
                        .iter()
                        .cloned()
                        .partition(|task| tasks_by_chunk.get(&task.chunk_id()).is_some());

                    // TODO: revisit the handling of disposing_tasks
                    //       https://github.com/AleoHQ/aleo-setup/issues/249

                    contributor_info.disposing_tasks = disposing_tasks;
                    contributor_info.pending_tasks = pending_tasks;

                    // If completed task is based on the dropped task, it should also be dropped
                    let (disposed_tasks, completed_tasks) =
                        contributor_info.completed_tasks.iter().cloned().partition(|task| {
                            if let Some(contribution_id) = tasks_by_chunk.get(&task.chunk_id()) {
                                *contribution_id < task.contribution_id()
                            } else {
                                false
                            }
                        });

                    // TODO: revisit the handling of disposed_tasks
                    // https://github.com/AleoHQ/aleo-setup/issues/249
                    contributor_info.completed_tasks = completed_tasks;
                    contributor_info.disposed_tasks.extend(disposed_tasks);

                    all_disposed_tasks.extend(contributor_info.disposed_tasks.iter());

                    // Determine the excluded tasks, which are filtered out from the list of newly assigned tasks.
                    let mut excluded_tasks: HashSet<u64> =
                        HashSet::from_iter(contributor_info.completed_tasks.iter().map(|task| task.chunk_id()));
                    excluded_tasks.extend(contributor_info.pending_tasks.iter().map(|task| task.chunk_id()));

                    // Reassign tasks for the affected contributor.
                    contributor_info.assigned_tasks =
                        initialize_tasks(contributor_info.bucket_id, number_of_chunks, number_of_contributors)?
                            .into_iter()
                            .filter(|task| !excluded_tasks.contains(&task.chunk_id()))
                            .collect();
                }

                // All verifiers assigned to affected tasks must dispose their affected
                // pending and completed tasks.
                for verifier_info in self.current_verifiers.values_mut() {
                    // Filter the current verifier for pending tasks that have been disposed.
                    let (disposing_tasks, pending_tasks) = verifier_info
                        .pending_tasks
                        .iter()
                        .cloned()
                        .partition(|task| all_disposed_tasks.contains(&task));

                    // TODO: revisit the handling of disposing_tasks
                    //       https://github.com/AleoHQ/aleo-setup/issues/249
                    verifier_info.pending_tasks = pending_tasks;
                    verifier_info.disposing_tasks = disposing_tasks;

                    // Filter the current verifier for completed tasks that have been disposed.
                    let (disposed_tasks, completed_tasks) = verifier_info
                        .completed_tasks
                        .iter()
                        .cloned()
                        .partition(|task| all_disposed_tasks.contains(&task));

                    // TODO: revisit the handling of disposed_tasks
                    //       https://github.com/AleoHQ/aleo-setup/issues/249
                    verifier_info.completed_tasks = completed_tasks;
                    verifier_info.disposed_tasks.extend(disposed_tasks);
                }

                // Remove the current verifier from the coordinator state.
                self.current_contributors.remove(&participant);

                // Add the participant info to the dropped participants.
                self.dropped.push(dropped_info);

                let action = match self.add_replacement_contributor_unsafe(bucket_id, time) {
                    Ok(replacement_contributor) => {
                        tracing::info!(
                            "Found a replacement contributor for the dropped contributor. \
                            Assigning replacement contributor to the dropped contributor's tasks."
                        );
                        CeremonyStorageAction::ReplaceContributor(ReplaceContributorStorageAction {
                            dropped_contributor: participant.clone(),
                            bucket_id,
                            locked_chunks,
                            tasks,
                            replacement_contributor,
                        })
                    }
                    Err(CoordinatorError::QueueIsEmpty) => {
                        tracing::info!("No replacement contributors available, the round will be restarted.");
                        // There are no replacement contributors so the only option is to restart the round.
                        CeremonyStorageAction::ResetCurrentRound(ResetCurrentRoundStorageAction {
                            remove_participants: vec![participant.clone()],
                            rollback: false,
                        })
                    }
                    Err(e) => return Err(e),
                };

                warn!("Dropped {} from the ceremony", participant);

                action
            }
            Participant::Verifier(_id) => {
                return Err(CoordinatorError::ExpectedContributor);
            }
        };

        // Perform the round reset if we need to.
        let final_storage_action = match storage_action {
            CeremonyStorageAction::ResetCurrentRound(mut reset_action) => {
                let extra_reset_action = self.reset_current_round(false, time)?;
                // Extend the reset action with any requirements from reset_current_round
                for participant in extra_reset_action.remove_participants {
                    if !reset_action.remove_participants.contains(&participant) {
                        reset_action.remove_participants.push(participant)
                    }
                }
                // Rollback takes priority.
                reset_action.rollback |= extra_reset_action.rollback;
                CeremonyStorageAction::ResetCurrentRound(reset_action)
            }
            action => action,
        };

        let drop_data = DropCurrentParticpantData {
            participant: participant.clone(),
            storage_action: final_storage_action,
        };

        Ok(DropParticipant::DropCurrent(drop_data))
    }

    ///
    /// Bans the given participant from the queue, precommit, and current round.
    ///
    #[inline]
    pub(super) fn ban_participant(
        &mut self,
        participant: &Participant,
        time: &dyn TimeSource,
    ) -> Result<DropParticipant, CoordinatorError> {
        // Check that the participant is not already banned from participating.
        if self.banned.contains(&participant) {
            return Err(CoordinatorError::ParticipantAlreadyBanned);
        }

        let participant_ip = match self
            .contributors_ips
            .iter()
            .filter(|(ip, contributor)| *contributor == participant)
            .next()
        {
            Some((ip, contrib)) => Some((ip.clone(), contrib.clone())),
            None => None,
        };

        // Drop the participant from the queue, precommit, and current round.
        match self.drop_participant(participant, time)? {
            DropParticipant::DropCurrent(drop_data) => {
                // Add the participant to the banned list.
                self.banned.insert(participant.clone());
                // Ban contributor's ip, if any
                if let Some((ip, participant)) = participant_ip {
                    self.contributors_ips.insert(ip, participant);
                }

                debug!("{} was banned from the ceremony", participant);

                Ok(DropParticipant::DropCurrent(drop_data))
            }
            _ => Err(CoordinatorError::JustificationInvalid),
        }
    }

    ///
    /// Unbans the given participant from joining the queue.
    ///
    #[inline]
    pub(super) fn unban_participant(&mut self, participant: &Participant) {
        // Remove the participant from the banned list.
        self.banned = self
            .banned
            .clone()
            .into_par_iter()
            .filter(|p| p != participant)
            .collect();

        // Unban ip
        self.contributors_ips = self
            .contributors_ips
            .drain()
            .filter(|(_, contributor)| contributor != participant)
            .collect();
    }

    ///
    /// Adds a replacement contributor from the coordinator as a current contributor
    /// and assigns them tasks from the given starting bucket ID.
    ///
    #[inline]
    pub(crate) fn add_replacement_contributor_unsafe(
        &mut self,
        bucket_id: u64,
        time: &dyn TimeSource,
    ) -> Result<Participant, CoordinatorError> {
        // Gets first contributor in queue
        let (next_contributor, contributor_info) = self
            .queue_contributors()
            .first()
            .cloned()
            .ok_or(CoordinatorError::QueueIsEmpty)?;

        // Remove participant from queue
        self.remove_from_queue(&next_contributor)?;

        // Assign the replacement contributor to the dropped tasks.
        let number_of_contributors = self
            .current_metrics
            .clone()
            .ok_or(CoordinatorError::CoordinatorStateNotInitialized)?
            .number_of_contributors;

        // TODO (raychu86): Update the participant info (interleave the tasks by contribution id).
        // TODO (raychu86): Add tasks to the replacement contributor if it already has pending tasks.

        let tasks = initialize_tasks(bucket_id, self.environment.number_of_chunks(), number_of_contributors)?;
        let mut participant_info = ParticipantInfo::new(
            next_contributor.clone(),
            self.current_round_height(),
            contributor_info.0,
            bucket_id,
            time,
        );
        participant_info.start(tasks, time)?;
        trace!("{:?}", participant_info);
        self.current_contributors
            .insert(next_contributor.clone(), participant_info);

        Ok(next_contributor)
    }

    ///
    /// Returns `true` if the manual lock for transitioning to the next round is enabled.
    ///
    #[inline]
    pub(super) fn is_manual_lock_enabled(&self) -> bool {
        self.manual_lock
    }

    ///
    /// Sets the manual lock for transitioning to the next round to `true`.
    ///
    #[inline]
    pub(super) fn enable_manual_lock(&mut self) {
        self.manual_lock = true;
    }

    ///
    /// Sets the manual lock for transitioning to the next round to `false`.
    ///
    #[inline]
    pub(super) fn disable_manual_lock(&mut self) {
        self.manual_lock = false;
    }

    ///
    /// Updates the state of the queue for all waiting participants.
    ///
    #[inline]
    pub(super) fn update_queue(&mut self) -> Result<(), CoordinatorError> {
        // Fetch the next round height.
        let next_round = match self.current_round_height {
            Some(round_height) => round_height + 1,
            _ => return Err(CoordinatorError::RoundHeightNotSet),
        };

        // Sort the participants in the queue by time joined.
        let mut queue: Vec<_> = self
            .queue
            .clone()
            .into_par_iter()
            .map(|(p, (r, _, ls, j))| (p, r, ls, j))
            .collect();
        queue.par_sort_by(|a, b| (a.3).cmp(&b.3));

        // Parse the queue participants into contributors and verifiers,
        // and check that they are not banned participants.
        let contributors: Vec<(_, _, _, _)> = queue
            .clone()
            .into_par_iter()
            .filter(|(p, _, _, _)| p.is_contributor() && !self.banned.contains(&p))
            .collect();

        // Fetch the permitted number of contributors
        let maximum_contributors = self.environment.maximum_contributors_per_round();

        // Initialize the updated queue.
        let mut updated_queue = HashMap::with_capacity(contributors.len());

        // Update assigned round height for each contributor.
        for (index, round) in contributors.chunks(maximum_contributors).enumerate() {
            for (contributor, reliability, last_seen, joined) in round.into_iter() {
                let assigned_round = next_round + index as u64;
                trace!(
                    "Assigning contributor {} who joined at {} with reliability {} in queue to round {}",
                    contributor,
                    joined,
                    reliability,
                    assigned_round
                );
                updated_queue.insert(
                    contributor.clone(),
                    (*reliability, Some(assigned_round), *last_seen, *joined),
                );
            }
        }

        // Set the queue to the updated queue.
        self.queue = updated_queue;

        Ok(())
    }

    ///
    /// Updates the state of contributors in the current round.
    ///
    #[inline]
    pub(super) fn update_current_contributors(&mut self, time: &dyn TimeSource) -> Result<(), CoordinatorError> {
        // Fetch the current round height.
        let current_round_height = self.current_round_height.ok_or(CoordinatorError::RoundHeightNotSet)?;

        // Fetch the current number of contributors.
        let number_of_current_contributors = self.current_contributors.len();

        // Initialize a map for newly finished contributors.
        let mut newly_finished: HashMap<Participant, ParticipantInfo> = HashMap::new();

        // Iterate through all of the current contributors and check if they have finished.
        self.current_contributors = self
            .current_contributors
            .clone()
            .into_iter()
            .filter(|(contributor, contributor_info)| {
                // Check if the contributor has finished.
                if contributor_info.is_finished() {
                    return false;
                }

                // Attempt to set the contributor as finished.
                let mut finished_info = contributor_info.clone();
                if let Err(_) = finished_info.finish(time) {
                    return true;
                }

                // Add the contributor to the set of finished contributors.
                newly_finished.insert(contributor.clone(), finished_info);

                debug!("{} has finished", contributor);
                false
            })
            .collect();

        // Check that the update preserves the same number of contributors.
        if number_of_current_contributors != self.current_contributors.len() + newly_finished.len() {
            return Err(CoordinatorError::RoundUpdateCorruptedStateOfContributors);
        }

        trace!("Marking {} current contributors as finished", newly_finished.len());

        // Update the map of finished contributors.
        match self.finished_contributors.get_mut(&current_round_height) {
            Some(contributors) => contributors.extend(newly_finished.into_iter()),
            None => return Err(CoordinatorError::RoundCommitFailedOrCorrupted),
        };

        Ok(())
    }

    ///
    /// Updates the current round for dropped participants.
    ///
    /// On success, returns a list of justifications for the coordinator to take actions on.
    ///
    pub(super) fn update_dropped_participants(
        &mut self,
        time: &dyn TimeSource,
    ) -> Result<Vec<DropParticipant>, CoordinatorError> {
        Ok(self
            .update_contributor_seen_drops(time)?
            .into_iter()
            .chain(self.update_participant_lock_drops(time)?.into_iter())
            .collect())
    }

    pub(super) fn update_dropped_queued_participants(&mut self, time: &dyn TimeSource) -> Result<(), CoordinatorError> {
        let queue_seen_timeout = self.environment.queue_seen_timeout();

        let now = time.now_utc();

        for (participant, (_, _, last_seen, _)) in self.queue.clone() {
            if now - last_seen > queue_seen_timeout {
                let _ = self.drop_participant(&participant, time)?;
            }
        }

        Ok(())
    }

    /// This will drop a participant (verifier or contributor) if it
    /// has been holding a lock for longer than
    /// [crate::environment::Environment]'s
    /// `participant_lock_timeout`.
    fn update_participant_lock_drops(
        &mut self,
        time: &dyn TimeSource,
    ) -> Result<Vec<DropParticipant>, CoordinatorError> {
        // Fetch the timeout threshold for contributors.
        let participant_lock_timeout = self.environment.participant_lock_timeout();

        // Fetch the current time.
        let now = time.now_utc();

        self.current_contributors
            .clone()
            .iter()
            .chain(self.current_verifiers.clone().iter())
            .filter_map(|(participant, participant_info)| {
                let exceeded_chunk_names: Vec<String> = participant_info
                    .locked_chunks
                    .values()
                    .filter(|lock| {
                        let elapsed = now - lock.lock_time;
                        elapsed > participant_lock_timeout
                    })
                    .map(|lock| lock.chunk_id.to_string())
                    .collect();

                if !self.is_coordinator_contributor(&participant) && !exceeded_chunk_names.is_empty() {
                    let exceeded_chunks_string: String = exceeded_chunk_names.join(", ");

                    tracing::warn!(
                        "Dropping participant {} because it has exceeded the maximum ({:?}s) allowed time \
                        it is allowed to hold a lock (on chunks {}).",
                        participant,
                        participant_lock_timeout.whole_seconds(),
                        exceeded_chunks_string,
                    );
                    Some(self.drop_participant(participant, time))
                } else {
                    None
                }
            })
            .collect()
    }

    /// This will drop a contributor if it hasn't been seen for more
    /// than [crate::environment::Environment]'s
    /// `contributor_seen_timeout`.
    fn update_contributor_seen_drops(
        &mut self,
        time: &dyn TimeSource,
    ) -> Result<Vec<DropParticipant>, CoordinatorError> {
        // Fetch the timeout threshold for contributors.
        let contributor_seen_timeout = self.environment.contributor_seen_timeout();

        // Fetch the current time.
        let now = time.now_utc();

        self.current_contributors
            .clone()
            .iter()
            .filter_map(|(participant, participant_info)| {
                // Fetch the elapsed time.
                let elapsed = now - participant_info.last_seen;

                // Check if the participant is still live and not a coordinator contributor.
                if elapsed > contributor_seen_timeout && !self.is_coordinator_contributor(&participant) {
                    tracing::warn!(
                        "Dropping participant {} because it has exceeded the maximum ({:?}s) allowed time \
                        since it was last seen by the coordinator (last seen {:?}s ago).",
                        participant,
                        contributor_seen_timeout.whole_seconds(),
                        elapsed.whole_seconds()
                    );
                    // Drop the participant.
                    Some(self.drop_participant(participant, time))
                } else {
                    None
                }
            })
            .collect()
    }

    ///
    /// Updates the list of dropped participants for participants who
    /// meet the ban criteria of the coordinator.
    ///
    /// Note that as this function only checks dropped participants who have already
    /// been processed, we do not need to call `CoordinatorState::ban_participant`.
    ///
    #[inline]
    pub(super) fn update_banned_participants(&mut self) -> Result<(), CoordinatorError> {
        for participant_info in self.dropped.clone() {
            if !self.banned.contains(&participant_info.id) {
                // Fetch the number of times this participant has been dropped.
                let count = self
                    .dropped
                    .par_iter()
                    .filter(|dropped| dropped.id == participant_info.id)
                    .count();

                // Check if the participant meets the ban threshold.
                if count > self.environment.participant_ban_threshold() as usize {
                    self.banned.insert(participant_info.id.clone());

                    debug!("{} is being banned", participant_info.id);
                }
            }
        }

        Ok(())
    }

    ///
    /// Updates the metrics for the current round and current round participants,
    /// if the current round is not yet finished.
    ///
    #[inline]
    pub(super) fn update_round_metrics(&mut self) {
        if !self.is_current_round_finished() {
            // Update the round metrics if the current round is not yet finished.
            if let Some(metrics) = &mut self.current_metrics {
                // Update the average time per task for each participant.
                let (contributor_average_per_task, verifier_average_per_task) = {
                    let mut cumulative_contributor_averages = 0;
                    let mut cumulative_verifier_averages = 0;
                    let mut number_of_contributor_averages = 0;
                    let mut number_of_verifier_averages = 0;

                    for (participant, tasks) in &metrics.task_timer {
                        // (task, (start, end))
                        let timed_tasks: Vec<u64> = tasks
                            .par_iter()
                            .filter_map(|(_, (s, e))| match e {
                                Some(e) => match e > s {
                                    true => Some((e - s) as u64),
                                    false => None,
                                },
                                _ => None,
                            })
                            .collect();
                        if timed_tasks.len() > 0 {
                            let average_in_seconds = timed_tasks.par_iter().sum::<u64>() / timed_tasks.len() as u64;
                            metrics.seconds_per_task.insert(participant.clone(), average_in_seconds);

                            match participant {
                                Participant::Contributor(_) => {
                                    cumulative_contributor_averages += average_in_seconds;
                                    number_of_contributor_averages += 1;
                                }
                                Participant::Verifier(_) => {
                                    cumulative_verifier_averages += average_in_seconds;
                                    number_of_verifier_averages += 1;
                                }
                            };
                        }
                    }

                    let contributor_average_per_task = match number_of_contributor_averages > 0 {
                        true => {
                            let contributor_average_per_task =
                                cumulative_contributor_averages / number_of_contributor_averages;
                            metrics.contributor_average_per_task = Some(contributor_average_per_task);
                            contributor_average_per_task
                        }
                        false => 0,
                    };

                    let verifier_average_per_task = match number_of_verifier_averages > 0 {
                        true => {
                            let verifier_average_per_task = cumulative_verifier_averages / number_of_verifier_averages;
                            metrics.verifier_average_per_task = Some(verifier_average_per_task);
                            verifier_average_per_task
                        }
                        false => 0,
                    };

                    (contributor_average_per_task, verifier_average_per_task)
                };

                // Estimate the time remaining for the current round.
                {
                    let number_of_contributors_left = self.current_contributors.len() as u64;
                    if number_of_contributors_left > 0 {
                        let cumulative_seconds = self
                            .current_contributors
                            .par_iter()
                            .map(|(participant, participant_info)| {
                                let seconds = match metrics.seconds_per_task.get(participant) {
                                    Some(seconds) => *seconds,
                                    None => contributor_average_per_task,
                                };

                                seconds
                                    * (participant_info.pending_tasks.len() + participant_info.assigned_tasks.len())
                                        as u64
                            })
                            .sum::<u64>();
                        // Removed dependencies to given ProvingSystems in parameters
                        /*
                        let estimated_time_remaining = match self.environment.parameters().proving_system() {
                            ProvingSystem::Groth16 => (cumulative_seconds / number_of_contributors_left) / 2,
                            ProvingSystem::Marlin => cumulative_seconds / number_of_contributors_left,
                        };
                        */

                        let estimated_time_remaining = cumulative_seconds / number_of_contributors_left;

                        let estimated_aggregation_time = (contributor_average_per_task + verifier_average_per_task)
                            * self.environment.number_of_chunks();

                        let estimated_queue_time = self.environment.queue_wait_time();

                        // Note that these are extremely rough estimates. These should be updated
                        // to be much more granular, if used in mission-critical logic.
                        metrics.estimated_finish_time = Some(estimated_time_remaining);
                        metrics.estimated_aggregation_time = Some(estimated_aggregation_time);
                        metrics.estimated_wait_time =
                            Some(estimated_time_remaining + estimated_aggregation_time + estimated_queue_time);
                    }
                }
            };
        }
    }

    ///
    /// Prepares transition of the coordinator state from the current round to the next round.
    /// On precommit success, returns the list of contributors for the next round.
    ///
    #[tracing::instrument(skip(self, time))]
    pub(super) fn precommit_next_round(
        &mut self,
        next_round_height: u64,
        time: &dyn TimeSource,
    ) -> Result<Vec<Participant>, CoordinatorError> {
        tracing::debug!("Attempting to run precommit for round {}", next_round_height);

        // Check that the coordinator state is initialized.
        if self.status == CoordinatorStatus::Initializing {
            return Err(CoordinatorError::CoordinatorStateNotInitialized);
        }

        // Check that the coordinator is not already in the precommit stage.
        if self.status == CoordinatorStatus::Precommit {
            return Err(CoordinatorError::NextRoundAlreadyInPrecommit);
        }

        // Check that the given round height is correct.
        // Fetch the next round height.
        let current_round_height = match self.current_round_height {
            Some(current_round_height) => {
                if next_round_height != current_round_height + 1 {
                    error!(
                        "Attempting to precommit to round {} when the next round should be {}",
                        next_round_height,
                        current_round_height + 1
                    );
                    return Err(CoordinatorError::RoundHeightMismatch);
                }
                current_round_height
            }
            _ => return Err(CoordinatorError::RoundHeightNotSet),
        };

        // Check that the queue contains participants.
        if self.queue.is_empty() {
            return Err(CoordinatorError::QueueIsEmpty);
        }

        // Check that the staging area for the next round is empty.
        if !self.next.is_empty() {
            return Err(CoordinatorError::NextRoundShouldBeEmpty);
        }

        // Check that the current round is complete.
        if !self.is_current_round_finished() {
            return Err(CoordinatorError::RoundNotComplete);
        }

        // Check that the current round is aggregated.
        if self.current_round_height() > 0 && !self.is_current_round_aggregated() {
            return Err(CoordinatorError::RoundNotAggregated);
        }

        // Check that the time to trigger the next round has been reached, if it is set.
        if let Some(metrics) = &self.current_metrics {
            if let Some(next_round_after) = metrics.next_round_after {
                if time.now_utc() < next_round_after {
                    return Err(CoordinatorError::QueueWaitTimeIncomplete);
                }
            }
        }

        // Parse the queued participants for the next round and split into contributors and verifiers.
        let mut contributors: Vec<(_, (_, _, _, _))> = self
            .queue
            .clone()
            .into_par_iter()
            .map(|(p, (r, rh, ls, j))| (p, (r, rh.unwrap_or_default(), ls, j)))
            .filter(|(p, (_, rh, _, _))| p.is_contributor() && *rh == next_round_height)
            .collect();

        // Check that each participant in the next round is authorized.
        if contributors
            .par_iter()
            .filter(|(participant, _)| self.banned.contains(participant))
            .count()
            > 0
        {
            return Err(CoordinatorError::ParticipantUnauthorized);
        }

        // Check that the next round contains a permitted number of contributors.
        let minimum_contributors = self.environment.minimum_contributors_per_round();
        let maximum_contributors = self.environment.maximum_contributors_per_round();
        let number_of_contributors = contributors.len();
        if number_of_contributors < minimum_contributors || number_of_contributors > maximum_contributors {
            warn!(
                "Precommit found {} contributors, but expected between {} and {} contributors",
                number_of_contributors, minimum_contributors, maximum_contributors
            );
            return Err(CoordinatorError::RoundNumberOfContributorsUnauthorized);
        }

        // Initialize the precommit stage for the next round.
        let mut queue = self.queue.clone();
        let mut next = HashMap::default();
        let mut next_contributors = Vec::with_capacity(number_of_contributors);

        // Create the initial chunk locking sequence for each contributor.
        {
            /* ***********************************************************************************
             *   The following is the approach for contributor task assignments.
             * ***********************************************************************************
             *
             *   N := NUMBER_OF_CONTRIBUTORS
             *   BUCKET_SIZE := NUMBER_OF_CHUNKS / NUMBER_OF_CONTRIBUTORS
             *
             * ***********************************************************************************
             *
             *   [    BUCKET 1    |    BUCKET 2    |    BUCKET 3    |  . . .  |    BUCKET N    ]
             *
             *   [  CONTRIBUTOR 1  --------------------------------------------------------->  ]
             *   [  ------------->  CONTRIBUTOR 2  ------------------------------------------  ]
             *   [  ------------------------------>  CONTRIBUTOR 3  -------------------------  ]
             *   [                                        .                                    ]
             *   [                                        .                                    ]
             *   [                                        .                                    ]
             *   [  --------------------------------------------------------->  CONTRIBUTOR N  ]
             *
             * ***********************************************************************************
             *
             *   1. Sort the round contributors from most reliable to least reliable.
             *
             *   2. Assign CONTRIBUTOR 1 to BUCKET 1, CONTRIBUTOR 2 to BUCKET 2,
             *      CONTRIBUTOR 3 to BUCKET 3, ..., CONTRIBUTOR N to BUCKET N,
             *      as the starting INDEX to contribute to in the round.
             *
             *   3. Construct the set of tasks for each contributor as follows:
             *
             *      for ID in 0..NUMBER_OF_CHUNKS:
             *          CHUNK_ID := (INDEX * BUCKET_SIZE + ID) % NUMBER_OF_CHUNKS
             *          CONTRIBUTION_ID := INDEX.
             *
             * ***********************************************************************************
             */

            // Sort the contributors by their reliability (in order of highest to lowest number).
            contributors.par_sort_by(|a, b| ((b.1).0).cmp(&(&a.1).0));

            // Fetch the number of chunks and bucket size.
            let number_of_chunks = self.environment.number_of_chunks() as u64;

            // Set the chunk ID ordering for each contributor.
            for (bucket_index, (participant, (reliability, next_round, _, _))) in contributors.into_iter().enumerate() {
                let bucket_id = bucket_index as u64;
                let tasks = initialize_tasks(bucket_id, number_of_chunks, number_of_contributors as u64)?;

                // Check that each participant is storing the correct round height.
                if next_round != next_round_height && next_round != current_round_height + 1 {
                    warn!("Contributor claims round is {}, not {}", next_round, next_round_height);
                    return Err(CoordinatorError::RoundHeightMismatch);
                }

                // Initialize the participant info for the contributor.
                let mut participant_info =
                    ParticipantInfo::new(participant.clone(), next_round_height, reliability, bucket_id, time);
                participant_info.start(tasks, time)?;

                // Check that the chunk IDs are set in the participant information.
                if participant_info.assigned_tasks.is_empty() {
                    return Err(CoordinatorError::ParticipantNotReady);
                }

                // Add the contributor to staging for the next round.
                next.insert(participant.clone(), participant_info);

                // Remove the contributor from the queue.
                queue.remove(&participant);

                // Add the next round contributors to the return output.
                next_contributors.push(participant);
            }
        }

        // Update the coordinator state to the updated queue and next map.
        self.queue = queue;
        self.next = next;

        // Set the coordinator status to precommit.
        self.status = CoordinatorStatus::Precommit;

        Ok(next_contributors)
    }

    ///
    /// Executes transition of the coordinator state from the current round to the next round.
    ///
    /// This function always executes without failure or exists without modifying state
    /// if the commit was unauthorized.
    ///
    #[inline]
    pub(super) fn commit_next_round(&mut self) {
        // Check that the coordinator is authorized to advance to the next round.
        if self.status != CoordinatorStatus::Precommit {
            error!("Coordinator is not in the precommit stage and cannot advance the round");
            return;
        }

        // Increment the current round height.
        let next_round_height = match self.current_round_height {
            Some(current_round_height) => {
                trace!("Coordinator has advanced to round {}", current_round_height + 1);
                current_round_height + 1
            }
            None => {
                error!("Coordinator cannot commit to the next round without initializing the round height");
                return;
            }
        };
        self.current_round_height = Some(next_round_height);

        // Set the current status to the commit.
        self.status = CoordinatorStatus::Commit;

        // Add all participants from next to current.
        let mut number_of_contributors = 0;
        let mut number_of_verifiers = 0;
        for (participant, participant_info) in self.next.iter() {
            match participant {
                Participant::Contributor(_) => {
                    self.current_contributors
                        .insert(participant.clone(), participant_info.clone());
                    number_of_contributors += 1;
                }
                Participant::Verifier(_) => {
                    self.current_verifiers
                        .insert(participant.clone(), participant_info.clone());
                    number_of_verifiers += 1;
                }
            };
        }

        // Initialize the metrics for this round.
        self.current_metrics = Some(RoundMetrics {
            number_of_contributors,
            number_of_verifiers,
            is_round_aggregated: false,
            task_timer: HashMap::new(),
            seconds_per_task: HashMap::new(),
            contributor_average_per_task: None,
            verifier_average_per_task: None,
            started_aggregation_at: None,
            finished_aggregation_at: None,
            estimated_finish_time: None,
            estimated_aggregation_time: None,
            estimated_wait_time: None,
            next_round_after: None,
        });

        // Initialize the finished contributors map for the next round.
        self.finished_contributors.insert(next_round_height, HashMap::new());

        // Initialize the finished verifiers map for the next round.
        self.finished_verifiers.insert(next_round_height, HashMap::new());

        // Reset the next round map.
        self.next = HashMap::new();
    }

    ///
    /// Rolls back the precommit of the coordinator state for transitioning to the next round.
    ///
    /// This function always executes without failure or exists without modifying state
    /// if the rollback was unauthorized.
    ///
    #[inline]
    pub(super) fn rollback_next_round(&mut self, time: &dyn TimeSource) {
        // Check that the coordinator is authorized to rollback.
        if self.status != CoordinatorStatus::Precommit {
            error!("Coordinator is not in the precommit stage and cannot rollback");
            return;
        }

        // Set the current status to the commit.
        self.status = CoordinatorStatus::Rollback;

        // Add each participant back into the queue.
        for (participant, participant_info) in &self.next {
            self.queue.insert(
                participant.clone(),
                (
                    participant_info.reliability,
                    Some(participant_info.round_height),
                    time.now_utc(),
                    time.now_utc(),
                ),
            );
        }

        // Reset the next round map.
        self.next = HashMap::new();

        trace!("Coordinator has rolled back");
    }

    ///
    /// Returns the status of the coordinator state.
    ///
    #[inline]
    pub(super) fn status_report(&self, time: &dyn TimeSource) -> String {
        let current_round_height = self.current_round_height.unwrap_or_default();
        let next_round_height = current_round_height + 1;

        let current_round_finished = match self.is_current_round_finished() {
            true => format!("Round {} is finished", current_round_height),
            false => format!("Round {} is in progress", current_round_height),
        };
        let current_round_aggregated = match (self.is_current_round_aggregated(), current_round_height) {
            (_, 0) => format!("Round {} can skip aggregation", current_round_height),
            (true, _) => format!("Round {} is aggregated", current_round_height),
            (false, _) => format!("Round {} is awaiting aggregation", current_round_height),
        };
        let precommit_next_round_ready = match self.is_precommit_next_round_ready(time) {
            true => format!("Round {} is ready to begin", next_round_height),
            false => format!("Round {} is awaiting participants", next_round_height),
        };

        let number_of_current_contributors = self.current_contributors.len();
        let number_of_finished_contributors = self
            .finished_contributors
            .get(&current_round_height)
            .get_or_insert(&HashMap::new())
            .len();
        let number_of_pending_verifications = self.pending_verification.len();

        // Parse the queue for assigned contributors and verifiers of the next round.
        let number_of_assigned_contributors = self
            .queue
            .clone()
            .into_par_iter()
            .filter(|(p, (_, rh, _, _))| p.is_contributor() && rh.unwrap_or_default() == next_round_height)
            .count();

        let number_of_queue_contributors = self.number_of_queue_contributors();

        let number_of_dropped_participants = self.dropped.len();
        let number_of_banned_participants = self.banned.len();

        format!(
            r#"
    ----------------------------------------------------------------
    ||                        STATUS REPORT                       ||
    ----------------------------------------------------------------

    | {}
    | {}
    | {}

    | {} contributors active in the current round
    | {} contributors completed the current round
    | {} chunks are pending verification

    | {} contributors assigned to the next round
    | {} contributors in queue for the ceremony

    | {} participants dropped
    | {} participants banned

    "#,
            current_round_finished,
            current_round_aggregated,
            precommit_next_round_ready,
            number_of_current_contributors,
            number_of_finished_contributors,
            number_of_pending_verifications,
            number_of_assigned_contributors,
            number_of_queue_contributors,
            number_of_dropped_participants,
            number_of_banned_participants
        )
    }

    /// Updates the coordinator state with the knowledge that the
    /// participant is still alive and participating (or waiting to
    /// participate) in the ceremony.
    pub(crate) fn heartbeat(
        &mut self,
        participant: &Participant,
        time: &dyn TimeSource,
    ) -> Result<(), CoordinatorError> {
        if let Some((_, _, last_seen, _)) = self.queue.get_mut(participant) {
            *last_seen = time.now_utc();
            return Ok(());
        }

        let info = self
            .current_contributors
            .iter_mut()
            .find(|(p, _info)| *p == participant)
            .map(|(_p, info)| info);

        let info = match info {
            Some(info) => Some(info),
            None => self
                .finished_contributors
                .iter_mut()
                .map(|(_round, finished_contributors)| {
                    finished_contributors
                        .iter_mut()
                        .find(|(p, _info)| *p == participant)
                        .map(|(_p, info)| info)
                })
                .next()
                .flatten(),
        };

        if let Some(info) = info {
            info.last_seen = time.now_utc();
            Ok(())
        } else {
            Err(CoordinatorError::ParticipantNotFound(participant.clone()))
        }
    }

    /// Save the coordinator state in storage.
    #[inline]
    pub(crate) fn save(&self, storage: &mut Disk) -> Result<(), CoordinatorError> {
        storage.update(&Locator::CoordinatorState, Object::CoordinatorState(self.clone()))
    }
}

/// Action to update the storage to reflect a round being reset in
/// [CoordinatorState].
#[derive(Debug)]
pub struct ResetCurrentRoundStorageAction {
    /// The participants to be removed from the round during the
    /// reset.
    pub remove_participants: Vec<Participant>,
    /// Roll back to the previous round to await new participants.
    pub rollback: bool,
}

/// Action to update the storage to reflect a contributor being
/// replaced in [CoordinatorState].
#[derive(Debug)]
pub struct ReplaceContributorStorageAction {
    /// The contributor being dropped.
    pub dropped_contributor: Participant,
    /// Determines the starting chunk, and subsequent tasks selected
    /// for this contributor. See [initialize_tasks] for more
    /// information about this parameter.
    pub bucket_id: u64,
    /// Chunks currently locked by the contributor being dropped.
    pub locked_chunks: Vec<u64>,
    /// Tasks currently being performed by the contributor being dropped.
    pub tasks: Vec<Task>,
    /// The contributor which will replace the contributor being
    /// dropped.
    pub replacement_contributor: Participant,
}

/// Actions taken to update the round/storage to reflect a change in
/// [CoordinatorState].
#[derive(Debug)]
pub enum CeremonyStorageAction {
    /// See [ResetCurrentRoundStorageAction].
    ResetCurrentRound(ResetCurrentRoundStorageAction),
    /// See [ReplaceContributorStorageAction].
    ReplaceContributor(ReplaceContributorStorageAction),
}

/// Data required by the coordinator to drop a participant from the
/// ceremony.
#[derive(Debug)]
pub(crate) struct DropCurrentParticpantData {
    /// The participant being dropped.
    pub participant: Participant,
    /// Action to perform to update the round/storage after the drop
    /// to match the current coordinator state.
    pub storage_action: CeremonyStorageAction,
}

#[derive(Debug)]
pub(crate) struct DropQueueParticipantData {
    /// The participant being dropped.
    pub participant: Participant,
}

/// Returns information/actions for the coordinator to perform in
/// response to the participant being dropped.
#[derive(Debug)]
pub(crate) enum DropParticipant {
    /// Coordinator has decided that a participant needs to be dropped
    /// (for a variety of potential reasons).
    DropCurrent(DropCurrentParticpantData),
    /// Coordinator has decided that a participant in the queue is
    /// inactive and needs to be removed from the queue.
    DropQueue(DropQueueParticipantData),
}

#[cfg(test)]
mod tests {
    use std::net::Ipv4Addr;

    use crate::{
        coordinator_state::*,
        environment::{Parameters, Testing},
        testing::prelude::*,
        CoordinatorState,
        MockTimeSource,
        SystemTimeSource,
    };

    fn fetch_task_for_verifier(state: &CoordinatorState) -> Option<Task> {
        state.get_pending_verifications().keys().next().cloned()
    }

    #[test]
    fn test_new() {
        // Initialize a new coordinator state.
        let state = CoordinatorState::new(TEST_ENVIRONMENT.clone());
        assert_eq!(0, state.queue.len());
        assert_eq!(0, state.next.len());
        assert_eq!(None, state.current_round_height);
        assert_eq!(0, state.current_contributors.len());
        assert_eq!(0, state.current_verifiers.len());
        assert_eq!(0, state.pending_verification.len());
        assert_eq!(0, state.finished_contributors.len());
        assert_eq!(0, state.finished_verifiers.len());
        assert_eq!(0, state.dropped.len());
        assert_eq!(0, state.banned.len());
    }

    #[test]
    fn test_set_current_round_height() {
        // Initialize a new coordinator state.
        let mut state = CoordinatorState::new(TEST_ENVIRONMENT.clone());
        assert_eq!(None, state.current_round_height);

        // Set the current round height for coordinator state.
        let current_round_height = 5;
        state.initialize(current_round_height);
        assert_eq!(Some(current_round_height), state.current_round_height);
    }

    #[test]
    fn test_add_to_queue_contributor() {
        let time = SystemTimeSource::new();
        let environment = TEST_ENVIRONMENT.clone();

        // Fetch the contributor of the coordinator.
        let contributor = test_coordinator_contributor(&environment).unwrap();
        let contributor_ip = IpAddr::V4(Ipv4Addr::UNSPECIFIED);
        assert!(contributor.is_contributor());

        // Initialize a new coordinator state.
        let mut state = CoordinatorState::new(environment.clone());
        assert_eq!(0, state.queue.len());

        // Add the contributor of the coordinator.
        state
            .add_to_queue(contributor.clone(), Some(contributor_ip), 10, &time)
            .unwrap();
        assert_eq!(1, state.queue.len());
        assert_eq!(0, state.next.len());
        assert_eq!(None, state.current_round_height);
        assert_eq!(0, state.current_contributors.len());
        assert_eq!(0, state.current_verifiers.len());
        assert_eq!(0, state.pending_verification.len());
        assert_eq!(0, state.finished_contributors.len());
        assert_eq!(0, state.finished_verifiers.len());
        assert_eq!(0, state.dropped.len());
        assert_eq!(0, state.banned.len());

        // Fetch the contributor from the queue.
        let participant = state.queue.get(&contributor).unwrap();
        assert_eq!(10, participant.0);
        assert_eq!(None, participant.1);

        // Attempt to add the contributor again.
        for _ in 0..10 {
            let result = state.add_to_queue(contributor.clone(), Some(contributor_ip), 10, &time);
            assert!(result.is_err());
            assert_eq!(1, state.queue.len());
        }
    }

    #[test]
    fn test_add_duplicate_ip_to_queue_contributor() {
        let time = SystemTimeSource::new();
        let environment = TEST_ENVIRONMENT.clone();

        // Fetch the contributor of the coordinator.
        let contributor_1 = TEST_CONTRIBUTOR_ID.clone();
        let contributor_2 = TEST_CONTRIBUTOR_ID_2.clone();
        // To be used by both contributors.
        let contributor_ip = IpAddr::V4(Ipv4Addr::LOCALHOST);
        assert!(contributor_1.is_contributor());

        // Initialize a new coordinator state.
        let mut state = CoordinatorState::new(environment.clone());
        let current_round_height = 5;
        state.initialize(current_round_height);
        assert!(state.queue.is_empty());
        assert_eq!(Some(current_round_height), state.current_round_height);

        // Add the contributors to the coordinator queue.
        state
            .add_to_queue(contributor_1.clone(), Some(contributor_ip), 10, &time)
            .unwrap();
        assert_eq!(1, state.queue.len());

        // Add the second contributor with the same ip.
        state
            .add_to_queue(contributor_2.clone(), Some(contributor_ip), 10, &time)
            .unwrap();
        assert_eq!(2, state.queue.len());

        // Check the reliability score has been zeroed for both participants.
        assert_eq!(0, state.queue.get(&contributor_1).unwrap().0);
        assert_eq!(0, state.queue.get(&contributor_2).unwrap().0);

        state.update_queue().unwrap();

        // Drop one of the participants.
        state.drop_participant(&contributor_1, &time).unwrap();

        // Verify the IP still exists as one participant associated with it is left in the queue.
<<<<<<< HEAD
        assert!(state.contributors_ips.contains_key(&contributor_ip));
=======
        assert!(state.contributor_ips.contains(&contributor_ip));
>>>>>>> 6200759e

        // Drop the second participant.
        state.drop_participant(&contributor_2, &time).unwrap();

        // Verify the IP has been deleted.
<<<<<<< HEAD
        assert!(!state.contributors_ips.contains_key(&contributor_ip));
=======
        assert!(!state.contributor_ips.contains(&contributor_ip));
>>>>>>> 6200759e
    }

    #[test]
    fn test_add_to_queue_verifier() {
        let time = SystemTimeSource::new();
        let environment = TEST_ENVIRONMENT.clone();

        // Fetch the verifier of the coordinator.
        let verifier = test_coordinator_verifier(&environment).unwrap();
        assert!(verifier.is_verifier());

        // Initialize a new coordinator state.
        let mut state = CoordinatorState::new(environment.clone());
        assert_eq!(0, state.queue.len());

        // Add the verifier of the coordinator.
        let result = state.add_to_queue(verifier.clone(), None, 10, &time);
        assert!(result.is_err());
        assert_eq!(0, state.queue.len());
        assert_eq!(0, state.next.len());
        assert_eq!(None, state.current_round_height);
        assert_eq!(0, state.current_contributors.len());
        assert_eq!(0, state.current_verifiers.len());
        assert_eq!(0, state.pending_verification.len());
        assert_eq!(0, state.finished_contributors.len());
        assert_eq!(0, state.finished_verifiers.len());
        assert_eq!(0, state.dropped.len());
        assert_eq!(0, state.banned.len());

        // Fetch the verifier from the queue.
        let participant = state.queue.get(&verifier);
        assert_eq!(None, participant);

        // Attempt to add the verifier again.
        for _ in 0..10 {
            let result = state.add_to_queue(verifier.clone(), None, 10, &time);
            assert!(result.is_err());
            assert_eq!(0, state.queue.len());
        }
    }

    #[test]
    fn test_update_queue() {
        let time = SystemTimeSource::new();
        let environment = TEST_ENVIRONMENT.clone();

        // Fetch the contributor and verifier of the coordinator.
        let contributor = test_coordinator_contributor(&environment).unwrap();
        let contributor_ip = IpAddr::V4(Ipv4Addr::UNSPECIFIED);

        // Initialize a new coordinator state.
        let mut state = CoordinatorState::new(environment.clone());
        assert_eq!(0, state.queue.len());
        assert_eq!(None, state.current_round_height);

        // Set the current round height for coordinator state.
        let current_round_height = 5;
        state.initialize(current_round_height);
        assert_eq!(0, state.queue.len());
        assert_eq!(Some(current_round_height), state.current_round_height);

        // Add the contributor and verifier of the coordinator.
        state
            .add_to_queue(contributor.clone(), Some(contributor_ip), 10, &time)
            .unwrap();
        assert_eq!(1, state.queue.len());
        assert_eq!(0, state.next.len());
        assert_eq!(Some(current_round_height), state.current_round_height);

        // Fetch the contributor from the queue.
        let participant = state.queue.get(&contributor).unwrap();
        assert_eq!(10, participant.0);
        assert_eq!(None, participant.1);

        // Update the state of the queue.
        state.update_queue().unwrap();
        assert_eq!(1, state.queue.len());
        assert_eq!(0, state.next.len());
        assert_eq!(Some(current_round_height), state.current_round_height);
        assert_eq!(0, state.current_contributors.len());
        assert_eq!(0, state.current_verifiers.len());
        assert_eq!(0, state.pending_verification.len());
        assert_eq!(0, state.finished_contributors.get(&current_round_height).unwrap().len());
        assert_eq!(0, state.finished_verifiers.get(&current_round_height).unwrap().len());
        assert_eq!(0, state.dropped.len());
        assert_eq!(0, state.banned.len());

        // Fetch the contributor from the queue.
        let participant = state.queue.get(&contributor).unwrap();
        assert_eq!(10, participant.0);
        assert_eq!(Some(6), participant.1);

        // Attempt to add the contributor and verifier again.
        for _ in 0..10 {
            let contributor_result = state.add_to_queue(contributor.clone(), Some(contributor_ip), 10, &time);
            assert!(contributor_result.is_err());
            assert_eq!(1, state.queue.len());
        }
    }

    #[test]
    fn test_update_queue_assignment() {
        let time = SystemTimeSource::new();
        let environment = TEST_ENVIRONMENT.clone();

        // Initialize a new coordinator state.
        let mut state = CoordinatorState::new(environment.clone());
        assert_eq!(0, state.queue.len());
        assert_eq!(None, state.current_round_height);

        // Set the current round height for coordinator state.
        let current_round_height = 5;
        state.initialize(current_round_height);
        assert_eq!(0, state.queue.len());
        assert_eq!(Some(current_round_height), state.current_round_height);

        // Add (2 * maximum_contributors_per_round) to the queue.
        let maximum_contributors_per_round = environment.maximum_contributors_per_round();
        let number_of_contributors_in_queue = 2 * maximum_contributors_per_round;
        for id in 1..=number_of_contributors_in_queue {
            trace!("Adding contributor with ID {}", id);

            // Add a unique contributor.
            let contributor = Participant::Contributor(id.to_string());
            let contributor_ip = IpAddr::V4(format!("0.0.0.{}", id).parse().unwrap());

            let reliability = 10 - id as u8;
            state
                .add_to_queue(contributor.clone(), Some(contributor_ip), reliability, &time)
                .unwrap();
            assert_eq!(id, state.queue.len());
            assert_eq!(0, state.next.len());
            assert_eq!(Some(current_round_height), state.current_round_height);

            // Fetch the contributor from the queue.
            let participant = state.queue.get(&contributor).unwrap();
            assert_eq!(reliability, participant.0);
            assert_eq!(None, participant.1);

            // Update the state of the queue.
            state.update_queue().unwrap();
            assert_eq!(id, state.queue.len());
            assert_eq!(0, state.next.len());
            assert_eq!(Some(current_round_height), state.current_round_height);

            // Fetch the contributor from the queue.
            let participant = state.queue.get(&contributor).unwrap();
            match id <= maximum_contributors_per_round {
                true => {
                    assert_eq!(reliability, participant.0);
                    assert_eq!(Some(6), participant.1);
                }
                false => {
                    assert_eq!(reliability, participant.0);
                    assert_eq!(Some(7), participant.1);
                }
            }
        }

        // Update the state of the queue.
        state.update_queue().unwrap();
        assert_eq!(number_of_contributors_in_queue, state.queue.len());
        assert_eq!(0, state.next.len());
        assert_eq!(Some(current_round_height), state.current_round_height);

        // Update the state of the queue.
        state.update_queue().unwrap();
        assert_eq!(number_of_contributors_in_queue, state.queue.len());
        assert_eq!(0, state.next.len());
        assert_eq!(Some(current_round_height), state.current_round_height);
    }

    #[test]
    fn test_remove_from_queue_contributor() {
        let time = SystemTimeSource::new();
        let environment = TEST_ENVIRONMENT.clone();

        // Fetch the contributor of the coordinator.
        let contributor = test_coordinator_contributor(&environment).unwrap();
        let contributor_ip = IpAddr::V4(Ipv4Addr::UNSPECIFIED);

        // Initialize a new coordinator state.
        let mut state = CoordinatorState::new(environment.clone());
        assert_eq!(0, state.queue.len());

        // Add the contributor of the coordinator.
        state
            .add_to_queue(contributor.clone(), Some(contributor_ip), 10, &time)
            .unwrap();
        assert_eq!(1, state.queue.len());
        assert_eq!(0, state.next.len());
        assert_eq!(None, state.current_round_height);

        // Fetch the contributor from the queue.
        let participant = state.queue.get(&contributor).unwrap();
        assert_eq!(10, participant.0);
        assert_eq!(None, participant.1);

        // Remove the contributor from the queue.
        state.remove_from_queue(&contributor).unwrap();
        assert_eq!(0, state.queue.len());
        assert_eq!(0, state.next.len());
        assert_eq!(None, state.current_round_height);

        // Attempt to remove the contributor again.
        for _ in 0..10 {
            let result = state.remove_from_queue(&contributor);
            assert!(result.is_err());
            assert_eq!(0, state.queue.len());
        }
    }

    #[test]
    fn test_commit_next_round() {
        test_logger();
        let time = SystemTimeSource::new();
        let environment = TEST_ENVIRONMENT.clone();

        // Fetch the contributor and verifier of the coordinator.
        let contributor = test_coordinator_contributor(&environment).unwrap();
        let contributor_ip = IpAddr::V4(Ipv4Addr::UNSPECIFIED);

        // Initialize a new coordinator state.
        let mut state = CoordinatorState::new(environment.clone());
        assert_eq!(0, state.queue.len());
        assert_eq!(None, state.current_round_height);

        // Set the current round height for coordinator state.
        let current_round_height = 5;
        state.initialize(current_round_height);
        assert_eq!(0, state.queue.len());
        assert_eq!(Some(current_round_height), state.current_round_height);

        // Add the contributor and verifier of the coordinator.
        state
            .add_to_queue(contributor.clone(), Some(contributor_ip), 10, &time)
            .unwrap();
        assert_eq!(1, state.queue.len());

        // Update the state of the queue.
        state.update_queue().unwrap();
        assert_eq!(1, state.queue.len());
        assert_eq!(0, state.next.len());
        assert_eq!(Some(current_round_height), state.current_round_height);
        let participant = state.queue.get(&contributor).unwrap();
        assert_eq!(10, participant.0);
        assert_eq!(Some(6), participant.1);

        // TODO (howardwu): Add individual tests and assertions after each of these operations.
        {
            // Update the current round to aggregated.
            state.aggregating_current_round(&time).unwrap();
            state.aggregated_current_round(&time).unwrap();

            // Update the current round metrics.
            state.update_round_metrics();

            // Update the state of current round contributors.
            state.update_current_contributors(&time).unwrap();

            // Drop disconnected participants from the current round.
            let dropped = state.update_dropped_participants(&time).unwrap();
            assert_eq!(0, dropped.len());

            // Ban any participants who meet the coordinator criteria.
            state.update_banned_participants().unwrap();
        }

        // Determine if current round is finished and precommit to next round is ready.
        assert_eq!(1, state.queue.len());
        assert_eq!(0, state.next.len());
        assert_eq!(Some(current_round_height), state.current_round_height);
        assert!(state.is_current_round_finished());
        assert!(state.is_current_round_aggregated());
        assert!(state.is_precommit_next_round_ready(&time));

        // Attempt to advance the round.
        trace!("Running precommit for the next round");
        let next_round_height = current_round_height + 1;
        let _precommit = state.precommit_next_round(next_round_height, &time).unwrap();
        assert_eq!(0, state.queue.len());
        assert_eq!(1, state.next.len());
        assert_eq!(Some(current_round_height), state.current_round_height);
        assert!(state.is_current_round_finished());
        assert!(state.is_current_round_aggregated());
        assert!(!state.is_precommit_next_round_ready(&time));

        // Advance the coordinator to the next round.
        state.commit_next_round();
        assert_eq!(0, state.queue.len());
        assert_eq!(0, state.next.len());
        assert_eq!(Some(next_round_height), state.current_round_height);
        assert_eq!(1, state.current_contributors.len());
        assert_eq!(0, state.current_verifiers.len());
        assert_eq!(0, state.pending_verification.len());
        assert_eq!(0, state.finished_contributors.get(&next_round_height).unwrap().len());
        assert_eq!(0, state.finished_verifiers.get(&next_round_height).unwrap().len());
        assert_eq!(0, state.dropped.len());
        assert_eq!(0, state.banned.len());
        assert!(!state.is_current_round_finished());
        assert!(!state.is_current_round_aggregated());
        assert!(!state.is_precommit_next_round_ready(&time));
    }

    #[test]
    fn test_rollback_next_round() {
        test_logger();

        let time = SystemTimeSource::new();
        let environment = TEST_ENVIRONMENT.clone();

        // Fetch the contributor and verifier of the coordinator.
        let contributor = test_coordinator_contributor(&environment).unwrap();
        let contributor_ip = IpAddr::V4(Ipv4Addr::UNSPECIFIED);

        // Initialize a new coordinator state.
        let mut state = CoordinatorState::new(environment.clone());
        assert_eq!(0, state.queue.len());
        assert_eq!(None, state.current_round_height);

        // Set the current round height for coordinator state.
        let current_round_height = 5;
        state.initialize(current_round_height);
        assert_eq!(0, state.queue.len());
        assert_eq!(Some(current_round_height), state.current_round_height);

        // Add the contributor and verifier of the coordinator.
        state
            .add_to_queue(contributor.clone(), Some(contributor_ip), 10, &time)
            .unwrap();
        assert_eq!(1, state.queue.len());

        // Update the state of the queue.
        state.update_queue().unwrap();
        assert_eq!(1, state.queue.len());
        assert_eq!(0, state.next.len());
        assert_eq!(Some(current_round_height), state.current_round_height);
        let participant = state.queue.get(&contributor).unwrap();
        assert_eq!(10, participant.0);
        assert_eq!(Some(6), participant.1);

        // TODO (howardwu): Add individual tests and assertions after each of these operations.
        {
            // Update the current round to aggregated.
            state.aggregating_current_round(&time).unwrap();
            state.aggregated_current_round(&time).unwrap();

            // Update the current round metrics.
            state.update_round_metrics();

            // Update the state of current round contributors.
            state.update_current_contributors(&time).unwrap();

            // Drop disconnected participants from the current round.
            state.update_dropped_participants(&time).unwrap();

            // Ban any participants who meet the coordinator criteria.
            state.update_banned_participants().unwrap();
        }

        // Determine if current round is finished and precommit to next round is ready.
        assert_eq!(1, state.queue.len());
        assert_eq!(0, state.next.len());
        assert_eq!(Some(current_round_height), state.current_round_height);
        assert!(state.is_current_round_finished());
        assert!(state.is_current_round_aggregated());
        assert!(state.is_precommit_next_round_ready(&time));

        // Attempt to advance the round.
        trace!("Running precommit for the next round");
        let _precommit = state.precommit_next_round(current_round_height + 1, &time).unwrap();
        assert_eq!(0, state.queue.len());
        assert_eq!(1, state.next.len());
        assert_eq!(Some(current_round_height), state.current_round_height);
        assert!(state.is_current_round_finished());
        assert!(state.is_current_round_aggregated());
        assert!(!state.is_precommit_next_round_ready(&time));

        // Rollback the coordinator to the current round.
        state.rollback_next_round(&time);
        assert_eq!(1, state.queue.len());
        assert_eq!(0, state.next.len());
        assert_eq!(Some(current_round_height), state.current_round_height);
        assert_eq!(0, state.current_contributors.len());
        assert_eq!(0, state.current_verifiers.len());
        assert_eq!(0, state.pending_verification.len());
        assert_eq!(0, state.finished_contributors.get(&current_round_height).unwrap().len());
        assert_eq!(0, state.finished_verifiers.get(&current_round_height).unwrap().len());
        assert_eq!(0, state.dropped.len());
        assert_eq!(0, state.banned.len());
        assert!(state.is_current_round_finished());
        assert!(state.is_current_round_aggregated());
        assert!(state.is_precommit_next_round_ready(&time));
    }

    #[test]
    fn test_pop_and_complete_tasks_contributor() {
        let time = SystemTimeSource::new();
        let environment = TEST_ENVIRONMENT.clone();

        // Fetch the contributor and verifier of the coordinator.
        let contributor = test_coordinator_contributor(&environment).unwrap();
        let contributor_ip = IpAddr::V4(Ipv4Addr::UNSPECIFIED);

        // Initialize a new coordinator state.
        let current_round_height = 5;
        let mut state = CoordinatorState::new(environment.clone());
        state.initialize(current_round_height);
        state
            .add_to_queue(contributor.clone(), Some(contributor_ip), 10, &time)
            .unwrap();
        state.update_queue().unwrap();
        state.aggregating_current_round(&time).unwrap();
        state.aggregated_current_round(&time).unwrap();
        assert!(state.is_current_round_finished());
        assert!(state.is_current_round_aggregated());
        assert!(state.is_precommit_next_round_ready(&time));

        // Advance the coordinator to the next round.
        let next_round_height = current_round_height + 1;
        state.precommit_next_round(next_round_height, &time).unwrap();
        state.commit_next_round();
        assert_eq!(0, state.queue.len());
        assert_eq!(0, state.next.len());
        assert_eq!(Some(next_round_height), state.current_round_height);
        assert_eq!(1, state.current_contributors.len());
        assert_eq!(0, state.current_verifiers.len());
        assert_eq!(0, state.pending_verification.len());
        assert_eq!(0, state.finished_contributors.get(&next_round_height).unwrap().len());
        assert_eq!(0, state.finished_verifiers.get(&next_round_height).unwrap().len());
        assert_eq!(0, state.dropped.len());
        assert_eq!(0, state.banned.len());

        // Fetch the maximum number of tasks permitted for a contributor.
        let contributor_lock_chunk_limit = environment.contributor_lock_chunk_limit();
        for chunk_id in 0..contributor_lock_chunk_limit {
            // Fetch a pending task for the contributor.
            let task = state.fetch_task(&contributor, &time).unwrap();
            assert_eq!((chunk_id as u64, 1), (task.chunk_id(), task.contribution_id()));

            state.acquired_lock(&contributor, task.chunk_id(), &time).unwrap();
            assert_eq!(0, state.pending_verification.len());
        }

        assert_eq!(Some(next_round_height), state.current_round_height);
        assert_eq!(1, state.current_contributors.len());
        assert_eq!(0, state.current_verifiers.len());
        assert_eq!(0, state.pending_verification.len());
        assert_eq!(0, state.finished_contributors.get(&next_round_height).unwrap().len());
        assert_eq!(0, state.finished_verifiers.get(&next_round_height).unwrap().len());

        // Attempt to fetch past the permitted lock chunk limit.
        for _ in 0..10 {
            let try_task = state.fetch_task(&contributor, &time);
            assert!(try_task.is_err());
        }
    }

    #[test]
    fn test_pop_and_complete_tasks_verifier() {
        let time = SystemTimeSource::new();
        let environment = TEST_ENVIRONMENT.clone();

        // Fetch the contributor and verifier of the coordinator.
        let contributor = test_coordinator_contributor(&environment).unwrap();
        let contributor_ip = IpAddr::V4(Ipv4Addr::UNSPECIFIED);
        let verifier = test_coordinator_verifier(&environment).unwrap();

        // Initialize a new coordinator state.
        let current_round_height = 5;
        let mut state = CoordinatorState::new(environment.clone());
        state.initialize(current_round_height);
        state
            .add_to_queue(contributor.clone(), Some(contributor_ip), 10, &time)
            .unwrap();
        state.update_queue().unwrap();
        state.aggregating_current_round(&time).unwrap();
        state.aggregated_current_round(&time).unwrap();
        assert!(state.is_current_round_finished());
        assert!(state.is_current_round_aggregated());
        assert!(state.is_precommit_next_round_ready(&time));

        // Advance the coordinator to the next round.
        let next_round_height = current_round_height + 1;
        state.precommit_next_round(next_round_height, &time).unwrap();
        state.commit_next_round();
        assert_eq!(Some(next_round_height), state.current_round_height);
        assert_eq!(1, state.current_contributors.len());
        assert_eq!(0, state.current_verifiers.len());
        assert_eq!(0, state.pending_verification.len());
        assert_eq!(0, state.finished_contributors.get(&next_round_height).unwrap().len());
        assert_eq!(0, state.finished_verifiers.get(&next_round_height).unwrap().len());

        // Ensure that the verifier cannot pop a task prior to a contributor completing a task.
        let try_task = state.fetch_task(&verifier, &time);
        assert!(try_task.is_err());

        // Fetch the maximum number of tasks permitted for a contributor.
        let contributor_lock_chunk_limit = environment.contributor_lock_chunk_limit();
        for i in 0..contributor_lock_chunk_limit {
            // Fetch a pending task for the contributor.
            let task = state.fetch_task(&contributor, &time).unwrap();
            let chunk_id = i as u64;
            assert_eq!((chunk_id, 1), (task.chunk_id(), task.contribution_id()));

            state.acquired_lock(&contributor, chunk_id, &time).unwrap();
            let completed_task = Task::new(chunk_id, task.contribution_id());
            state.completed_task(&contributor, &completed_task, &time).unwrap();
            assert_eq!(i + 1, state.pending_verification.len());
        }
        assert_eq!(Some(next_round_height), state.current_round_height);
        assert_eq!(1, state.current_contributors.len());
        assert_eq!(0, state.current_verifiers.len());
        assert_eq!(contributor_lock_chunk_limit, state.pending_verification.len());
        assert_eq!(0, state.finished_contributors.get(&next_round_height).unwrap().len());
        assert_eq!(0, state.finished_verifiers.get(&next_round_height).unwrap().len());

        // Fetch the maximum number of tasks permitted for a verifier.
        for _ in 0..environment.verifier_lock_chunk_limit() {
            // Fetch a pending task for the verifier.
            let task = fetch_task_for_verifier(&state).unwrap();
            state.completed_task(&verifier, &task, &time).unwrap();
        }
        assert_eq!(Some(next_round_height), state.current_round_height);
        assert_eq!(1, state.current_contributors.len());
        assert_eq!(0, state.current_verifiers.len());
        assert_eq!(0, state.pending_verification.len());
        assert_eq!(0, state.finished_contributors.get(&next_round_height).unwrap().len());
        assert_eq!(0, state.finished_verifiers.get(&next_round_height).unwrap().len());

        // Attempt to fetch past the permitted lock chunk limit.
        for _ in 0..10 {
            assert_eq!(None, fetch_task_for_verifier(&state));
        }
    }

    #[test]
    fn test_round_2x1() {
        test_logger();

        let time = SystemTimeSource::new();
        let environment = TEST_ENVIRONMENT.clone();

        // Fetch two contributors and two verifiers.
        let contributor_1 = TEST_CONTRIBUTOR_ID.clone();
        let contributor_1_ip = IpAddr::V4("0.0.0.1".parse().unwrap());
        let contributor_2 = TEST_CONTRIBUTOR_ID_2.clone();
        let contributor_2_ip = IpAddr::V4("0.0.0.2".parse().unwrap());
        let verifier = TEST_VERIFIER_ID.clone();

        // Initialize a new coordinator state.
        let current_round_height = 5;
        let mut state = CoordinatorState::new(environment.clone());
        state.initialize(current_round_height);
        state
            .add_to_queue(contributor_1.clone(), Some(contributor_1_ip), 10, &time)
            .unwrap();
        state
            .add_to_queue(contributor_2.clone(), Some(contributor_2_ip), 9, &time)
            .unwrap();
        state.update_queue().unwrap();
        state.aggregating_current_round(&time).unwrap();
        state.aggregated_current_round(&time).unwrap();
        assert!(state.is_current_round_finished());
        assert!(state.is_current_round_aggregated());
        assert!(state.is_precommit_next_round_ready(&time));

        // Advance the coordinator to the next round.
        let next_round_height = current_round_height + 1;
        assert_eq!(2, state.queue.len());
        assert_eq!(0, state.next.len());
        state.precommit_next_round(next_round_height, &time).unwrap();
        assert_eq!(0, state.queue.len());
        assert_eq!(2, state.next.len());
        state.commit_next_round();
        assert_eq!(0, state.queue.len());
        assert_eq!(0, state.next.len());

        // Process every chunk in the round as contributor 1 and contributor 2.
        let number_of_chunks = environment.number_of_chunks();
        let tasks1 = initialize_tasks(0, number_of_chunks, 2).unwrap();
        let mut tasks1 = tasks1.iter();
        let tasks2 = initialize_tasks(1, number_of_chunks, 2).unwrap();
        let mut tasks2 = tasks2.iter();
        for _ in 0..number_of_chunks {
            assert_eq!(Some(next_round_height), state.current_round_height);
            assert_eq!(2, state.current_contributors.len());
            assert_eq!(0, state.current_verifiers.len());
            assert_eq!(0, state.pending_verification.len());
            assert_eq!(0, state.finished_contributors.get(&next_round_height).unwrap().len());
            assert_eq!(0, state.finished_verifiers.get(&next_round_height).unwrap().len());
            assert_eq!(0, state.dropped.len());
            assert_eq!(0, state.banned.len());

            // Fetch a pending task for contributor 1.
            let task = state.fetch_task(&contributor_1, &time).unwrap();
            let expected_task1 = tasks1.next();
            assert_eq!(expected_task1, Some(&task));

            state.acquired_lock(&contributor_1, task.chunk_id(), &time).unwrap();
            state.completed_task(&contributor_1, &task, &time).unwrap();
            assert_eq!(1, state.pending_verification.len());
            assert!(!state.is_current_round_finished());

            // Fetch a pending task for contributor 2.
            let task = state.fetch_task(&contributor_2, &time).unwrap();
            let expected_task2 = tasks2.next();
            assert_eq!(expected_task2, Some(&task));

            state.acquired_lock(&contributor_2, task.chunk_id(), &time).unwrap();
            state.completed_task(&contributor_2, &task, &time).unwrap();
            assert_eq!(2, state.pending_verification.len());
            assert!(!state.is_current_round_finished());

            // Fetch a pending task for the verifier.
            let task = fetch_task_for_verifier(&state).unwrap();
            state.completed_task(&verifier, &task, &time).unwrap();
            assert_eq!(1, state.pending_verification.len());
            assert!(!state.is_current_round_finished());

            // Fetch a pending task for the verifier.
            let task = fetch_task_for_verifier(&state).unwrap();
            state.completed_task(&verifier, &task, &time).unwrap();
            assert_eq!(0, state.pending_verification.len());
            assert!(!state.is_current_round_finished());

            {
                // Update the current round metrics.
                state.update_round_metrics();

                // Update the state of current round contributors.
                state.update_current_contributors(&time).unwrap();

                // Drop disconnected participants from the current round.
                state.update_dropped_participants(&time).unwrap();

                // Ban any participants who meet the coordinator criteria.
                state.update_banned_participants().unwrap();
            }
        }

        assert_eq!(Some(next_round_height), state.current_round_height);
        assert_eq!(0, state.current_contributors.len());
        assert_eq!(0, state.current_verifiers.len());
        assert_eq!(0, state.pending_verification.len());
        assert_eq!(2, state.finished_contributors.get(&next_round_height).unwrap().len());
        assert_eq!(0, state.finished_verifiers.get(&next_round_height).unwrap().len());
        assert_eq!(0, state.dropped.len());
        assert_eq!(0, state.banned.len());
    }

    #[test]
    fn test_round_2x2() {
        test_logger();

        let time = SystemTimeSource::new();
        let environment = TEST_ENVIRONMENT.clone();

        // Fetch two contributors and two verifiers.
        let contributor_1 = TEST_CONTRIBUTOR_ID.clone();
        let contributor_1_ip = IpAddr::V4("0.0.0.1".parse().unwrap());
        let contributor_2 = TEST_CONTRIBUTOR_ID_2.clone();
        let contributor_2_ip = IpAddr::V4("0.0.0.2".parse().unwrap());
        let verifier_1 = TEST_VERIFIER_ID.clone();

        // Initialize a new coordinator state.
        let current_round_height = 5;
        let mut state = CoordinatorState::new(environment.clone());
        state.initialize(current_round_height);
        state
            .add_to_queue(contributor_1.clone(), Some(contributor_1_ip), 10, &time)
            .unwrap();
        state
            .add_to_queue(contributor_2.clone(), Some(contributor_2_ip), 9, &time)
            .unwrap();
        state.update_queue().unwrap();
        state.aggregating_current_round(&time).unwrap();
        state.aggregated_current_round(&time).unwrap();
        assert!(state.is_current_round_finished());
        assert!(state.is_current_round_aggregated());
        assert!(state.is_precommit_next_round_ready(&time));

        // Advance the coordinator to the next round.
        let next_round_height = current_round_height + 1;
        assert_eq!(2, state.queue.len());
        assert_eq!(0, state.next.len());
        state.precommit_next_round(next_round_height, &time).unwrap();
        assert_eq!(0, state.queue.len());
        assert_eq!(2, state.next.len());
        state.commit_next_round();
        assert_eq!(0, state.queue.len());
        assert_eq!(0, state.next.len());

        // Process every chunk in the round as contributor 1.
        let number_of_chunks = environment.number_of_chunks();
        let tasks1 = initialize_tasks(0, number_of_chunks, 2).unwrap();
        let mut tasks1 = tasks1.iter();
        for _ in 0..number_of_chunks {
            assert_eq!(Some(next_round_height), state.current_round_height);
            assert_eq!(2, state.current_contributors.len());
            assert_eq!(0, state.current_verifiers.len());
            assert_eq!(0, state.pending_verification.len());
            assert_eq!(0, state.finished_contributors.get(&next_round_height).unwrap().len());
            assert_eq!(0, state.finished_verifiers.get(&next_round_height).unwrap().len());
            assert_eq!(0, state.dropped.len());
            assert_eq!(0, state.banned.len());

            // Fetch a pending task for the contributor.
            let task = state.fetch_task(&contributor_1, &time).unwrap();
            let expected_task1 = tasks1.next();
            assert_eq!(expected_task1, Some(&task));

            state.acquired_lock(&contributor_1, task.chunk_id(), &time).unwrap();
            state.completed_task(&contributor_1, &task, &time).unwrap();
            assert_eq!(1, state.pending_verification.len());
            assert!(!state.is_current_round_finished());

            // Fetch a pending task for the verifier.
            let task = fetch_task_for_verifier(&state).unwrap();
            state.completed_task(&verifier_1, &task, &time).unwrap();
            assert_eq!(0, state.pending_verification.len());
            assert!(!state.is_current_round_finished());

            {
                // Update the current round metrics.
                state.update_round_metrics();

                // Update the state of current round contributors.
                state.update_current_contributors(&time).unwrap();

                // Drop disconnected participants from the current round.
                let dropped = state.update_dropped_participants(&time).unwrap();
                assert_eq!(0, dropped.len());

                // Ban any participants who meet the coordinator criteria.
                state.update_banned_participants().unwrap();
            }
        }

        // Process every chunk in the round as contributor 2.
        let tasks2 = initialize_tasks(1, number_of_chunks, 2).unwrap();
        let mut tasks2 = tasks2.iter();
        for _ in 0..number_of_chunks {
            assert_eq!(Some(next_round_height), state.current_round_height);
            assert_eq!(1, state.current_contributors.len());
            assert_eq!(0, state.current_verifiers.len());
            assert_eq!(0, state.pending_verification.len());
            assert_eq!(1, state.finished_contributors.get(&next_round_height).unwrap().len());
            assert_eq!(0, state.finished_verifiers.get(&next_round_height).unwrap().len());
            assert_eq!(0, state.dropped.len());
            assert_eq!(0, state.banned.len());

            // Fetch a pending task for the contributor.
            let task = state.fetch_task(&contributor_2, &time).unwrap();
            let expected_task2 = tasks2.next();
            assert_eq!(expected_task2, Some(&task));

            state.acquired_lock(&contributor_2, task.chunk_id(), &time).unwrap();
            state.completed_task(&contributor_2, &task, &time).unwrap();
            assert_eq!(1, state.pending_verification.len());
            assert!(!state.is_current_round_finished());

            // Fetch a pending task for the verifier.
            let task = fetch_task_for_verifier(&state).unwrap();
            state.completed_task(&verifier_1, &task, &time).unwrap();
            assert_eq!(0, state.pending_verification.len());
            assert!(!state.is_current_round_finished());

            {
                // Update the current round metrics.
                state.update_round_metrics();

                // Update the state of current round contributors.
                state.update_current_contributors(&time).unwrap();

                // Drop disconnected participants from the current round.
                let dropped = state.update_dropped_participants(&time).unwrap();
                assert_eq!(0, dropped.len());

                // Ban any participants who meet the coordinator criteria.
                state.update_banned_participants().unwrap();
            }
        }

        assert_eq!(Some(next_round_height), state.current_round_height);
        assert_eq!(0, state.current_contributors.len());
        assert_eq!(0, state.current_verifiers.len());
        assert_eq!(0, state.pending_verification.len());
        assert_eq!(2, state.finished_contributors.get(&next_round_height).unwrap().len());
        assert_eq!(0, state.finished_verifiers.get(&next_round_height).unwrap().len());
        assert_eq!(0, state.dropped.len());
        assert_eq!(0, state.banned.len());
    }

    /// Test a manually triggered round reset during a round with two
    /// contributors and two verifiers.
    #[test]
    fn test_round_reset() {
        test_logger();

        let time = SystemTimeSource::new();
        let environment: Environment = Testing::from(Parameters::Test8Chunks)
            .coordinator_contributors(&[])
            .into();

        // Fetch two contributors and two verifiers.
        let contributor_1 = TEST_CONTRIBUTOR_ID.clone();
        let contributor_1_ip = IpAddr::V4("0.0.0.1".parse().unwrap());
        let contributor_2 = TEST_CONTRIBUTOR_ID_2.clone();
        let contributor_2_ip = IpAddr::V4("0.0.0.2".parse().unwrap());
        let verifier_1 = TEST_VERIFIER_ID.clone();

        // Initialize a new coordinator state.
        let current_round_height = 5;
        let mut state = CoordinatorState::new(environment.clone());
        state.initialize(current_round_height);
        state
            .add_to_queue(contributor_1.clone(), Some(contributor_1_ip), 10, &time)
            .unwrap();
        state
            .add_to_queue(contributor_2.clone(), Some(contributor_2_ip), 9, &time)
            .unwrap();
        state.update_queue().unwrap();
        state.aggregating_current_round(&time).unwrap();
        state.aggregated_current_round(&time).unwrap();

        // Advance the coordinator to the next round.
        let next_round_height = current_round_height + 1;
        state.precommit_next_round(next_round_height, &time).unwrap();
        state.commit_next_round();

        let number_of_chunks = environment.number_of_chunks();
        let chunks_3_4: u64 = (number_of_chunks * 3) / 4;

        for _ in 0..chunks_3_4 {
            // Contributor 1
            {
                // Fetch a pending task for the contributor.
                let task = state.fetch_task(&contributor_1, &time).unwrap();
                state.acquired_lock(&contributor_1, task.chunk_id(), &time).unwrap();
                state.completed_task(&contributor_1, &task, &time).unwrap();
                // Fetch a pending task for the verifier.
                let task = fetch_task_for_verifier(&state).unwrap();
                state.completed_task(&verifier_1, &task, &time).unwrap();

                {
                    // Update the current round metrics.
                    state.update_round_metrics();

                    // Update the state of current round contributors.
                    state.update_current_contributors(&time).unwrap();

                    // Drop disconnected participants from the current round.
                    let dropped = state.update_dropped_participants(&time).unwrap();
                    assert_eq!(0, dropped.len());

                    // Ban any participants who meet the coordinator criteria.
                    state.update_banned_participants().unwrap();
                }
            }

            // Contributor 2
            {
                // Fetch a pending task for the contributor.
                let task = state.fetch_task(&contributor_2, &time).unwrap();
                state.acquired_lock(&contributor_2, task.chunk_id(), &time).unwrap();
                state.completed_task(&contributor_2, &task, &time).unwrap();
                // Fetch a pending task for the verifier.
                let task = fetch_task_for_verifier(&state).unwrap();
                state.completed_task(&verifier_1, &task, &time).unwrap();

                {
                    // Update the current round metrics.
                    state.update_round_metrics();

                    // Update the state of current round contributors.
                    state.update_current_contributors(&time).unwrap();

                    // Drop disconnected participants from the current round.
                    let dropped = state.update_dropped_participants(&time).unwrap();
                    assert_eq!(0, dropped.len());

                    // Ban any participants who meet the coordinator criteria.
                    state.update_banned_participants().unwrap();
                }
            }
        }

        assert!(!state.is_current_round_finished());

        let time = MockTimeSource::new(OffsetDateTime::now_utc());

        let action = state.reset_current_round(false, &time).unwrap();
        assert!(!action.rollback);

        for _ in 0..number_of_chunks {
            // Contributor 1
            {
                // Fetch a pending task for the contributor.
                let task = state.fetch_task(&contributor_1, &time).unwrap();
                state.acquired_lock(&contributor_1, task.chunk_id(), &time).unwrap();
                state.completed_task(&contributor_1, &task, &time).unwrap();
                // Fetch a pending task for the verifier.
                let task = fetch_task_for_verifier(&state).unwrap();
                state.completed_task(&verifier_1, &task, &time).unwrap();

                {
                    // Update the current round metrics.
                    state.update_round_metrics();

                    // Update the state of current round contributors.
                    state.update_current_contributors(&time).unwrap();

                    // Drop disconnected participants from the current round.
                    let dropped = state.update_dropped_participants(&time).unwrap();
                    assert_eq!(0, dropped.len());

                    // Ban any participants who meet the coordinator criteria.
                    state.update_banned_participants().unwrap();
                }
            }

            // Contributor 2
            {
                // Fetch a pending task for the contributor.
                let task = state.fetch_task(&contributor_2, &time).unwrap();
                state.acquired_lock(&contributor_2, task.chunk_id(), &time).unwrap();
                state.completed_task(&contributor_2, &task, &time).unwrap();
                // Fetch a pending task for the verifier.
                let task = fetch_task_for_verifier(&state).unwrap();
                state.completed_task(&verifier_1, &task, &time).unwrap();

                {
                    // Update the current round metrics.
                    state.update_round_metrics();

                    // Update the state of current round contributors.
                    state.update_current_contributors(&time).unwrap();

                    // Drop disconnected participants from the current round.
                    let dropped = state.update_dropped_participants(&time).unwrap();
                    assert_eq!(0, dropped.len());

                    // Ban any participants who meet the coordinator criteria.
                    state.update_banned_participants().unwrap();
                }
            }
        }

        assert!(state.is_current_round_finished());
    }

    /// Test a round reset triggered by a drop of one contributor
    /// during a round with two contributors and two verifiers. The
    /// reset is triggered because there are no replacement
    /// contributors.
    #[test]
    fn test_round_reset_drop_one_contributor() {
        test_logger();

        let time = SystemTimeSource::new();
        let environment: Environment = Testing::from(Parameters::Test8Chunks)
            .coordinator_contributors(&[])
            .into();

        // Fetch two contributors and two verifiers.
        let contributor_1 = TEST_CONTRIBUTOR_ID.clone();
        let contributor_1_ip = IpAddr::V4("0.0.0.1".parse().unwrap());
        let contributor_2 = TEST_CONTRIBUTOR_ID_2.clone();
        let contributor_2_ip = IpAddr::V4("0.0.0.2".parse().unwrap());
        let verifier_1 = TEST_VERIFIER_ID.clone();

        // Initialize a new coordinator state.
        let current_round_height = 5;
        let mut state = CoordinatorState::new(environment.clone());
        state.initialize(current_round_height);
        state
            .add_to_queue(contributor_1.clone(), Some(contributor_1_ip), 10, &time)
            .unwrap();
        state
            .add_to_queue(contributor_2.clone(), Some(contributor_2_ip), 9, &time)
            .unwrap();
        state.update_queue().unwrap();
        state.aggregating_current_round(&time).unwrap();
        state.aggregated_current_round(&time).unwrap();

        // Advance the coordinator to the next round.
        let next_round_height = current_round_height + 1;
        state.precommit_next_round(next_round_height, &time).unwrap();
        state.commit_next_round();

        let number_of_chunks = environment.number_of_chunks();
        let chunks_3_4: u64 = (number_of_chunks * 3) / 4;

        for _ in 0..chunks_3_4 {
            // Contributor 1
            {
                // Fetch a pending task for the contributor.
                let task = state.fetch_task(&contributor_1, &time).unwrap();
                state.acquired_lock(&contributor_1, task.chunk_id(), &time).unwrap();
                state.completed_task(&contributor_1, &task, &time).unwrap();
                // Fetch a pending task for the verifier.
                let task = fetch_task_for_verifier(&state).unwrap();
                state.completed_task(&verifier_1, &task, &time).unwrap();

                {
                    // Update the current round metrics.
                    state.update_round_metrics();

                    // Update the state of current round contributors.
                    state.update_current_contributors(&time).unwrap();

                    // Drop disconnected participants from the current round.
                    let dropped = state.update_dropped_participants(&time).unwrap();
                    assert_eq!(0, dropped.len());

                    // Ban any participants who meet the coordinator criteria.
                    state.update_banned_participants().unwrap();
                }
            }

            // Contributor 2
            {
                // Fetch a pending task for the contributor.
                let task = state.fetch_task(&contributor_2, &time).unwrap();
                state.acquired_lock(&contributor_2, task.chunk_id(), &time).unwrap();
                state.completed_task(&contributor_2, &task, &time).unwrap();
                // Fetch a pending task for the verifier.
                let task = fetch_task_for_verifier(&state).unwrap();
                state.completed_task(&verifier_1, &task, &time).unwrap();

                {
                    // Update the current round metrics.
                    state.update_round_metrics();

                    // Update the state of current round contributors.
                    state.update_current_contributors(&time).unwrap();

                    // Drop disconnected participants from the current round.
                    let dropped = state.update_dropped_participants(&time).unwrap();
                    assert_eq!(0, dropped.len());

                    // Ban any participants who meet the coordinator criteria.
                    state.update_banned_participants().unwrap();
                }
            }
        }

        assert!(!state.is_current_round_finished());

        let time = MockTimeSource::new(OffsetDateTime::now_utc());

        dbg!(&state.current_contributors());

        let drop = state.drop_participant(&contributor_1, &time).unwrap();

        dbg!(&state.current_contributors());

        let drop_data = match drop {
            DropParticipant::DropCurrent(drop_data) => drop_data,
            DropParticipant::DropQueue(_) => panic!("Unexpected drop type: {:?}", drop),
        };

        let reset_action = match drop_data.storage_action {
            CeremonyStorageAction::ResetCurrentRound(reset_action) => reset_action,
            unexpected => panic!("unexpected storage action: {:?}", unexpected),
        };

        assert_eq!(1, reset_action.remove_participants.len());
        assert!(!reset_action.rollback);

        for _ in 0..number_of_chunks {
            // Contributor 2
            {
                // Fetch a pending task for the contributor.
                let task = state.fetch_task(&contributor_2, &time).unwrap();
                state.acquired_lock(&contributor_2, task.chunk_id(), &time).unwrap();
                state.completed_task(&contributor_2, &task, &time).unwrap();
                // Fetch a pending task for the verifier.
                let task = fetch_task_for_verifier(&state).unwrap();
                state.completed_task(&verifier_1, &task, &time).unwrap();

                {
                    // Update the current round metrics.
                    state.update_round_metrics();

                    // Update the state of current round contributors.
                    state.update_current_contributors(&time).unwrap();

                    // Drop disconnected participants from the current round.
                    let dropped = state.update_dropped_participants(&time).unwrap();
                    assert_eq!(0, dropped.len());

                    // Ban any participants who meet the coordinator criteria.
                    state.update_banned_participants().unwrap();
                }
            }
        }

        assert!(state.is_current_round_finished());
    }

    /// Test round reset when all contributors have been dropped
    /// during a round that has two contributors and two verifiers.
    /// The reset is triggered because there are no replacement
    /// contributors, and the reset includes a rollback to invite new
    /// contributors because there are no contributors remaining in
    /// the round.
    #[test]
    fn test_round_reset_rollback_drop_all_contributors() {
        test_logger();

        let time = SystemTimeSource::new();

        // Set an environment with no replacement contributors.
        let environment: Environment = Testing::from(Parameters::Test8Chunks)
            .coordinator_contributors(&[])
            .into();

        // Fetch two contributors and two verifiers.
        let contributor_1 = TEST_CONTRIBUTOR_ID.clone();
        let contributor_1_ip = IpAddr::V4(Ipv4Addr::UNSPECIFIED);
        let verifier_1 = TEST_VERIFIER_ID.clone();

        // Initialize a new coordinator state.
        let current_round_height = 5;
        let mut state = CoordinatorState::new(environment.clone());
        state.initialize(current_round_height);
        state
            .add_to_queue(contributor_1.clone(), Some(contributor_1_ip), 10, &time)
            .unwrap();
        state.update_queue().unwrap();
        state.aggregating_current_round(&time).unwrap();
        state.aggregated_current_round(&time).unwrap();

        // Advance the coordinator to the next round.
        let next_round_height = current_round_height + 1;
        state.precommit_next_round(next_round_height, &time).unwrap();
        state.commit_next_round();

        let number_of_chunks = environment.number_of_chunks();
        let chunks_3_4: u64 = (number_of_chunks * 3) / 4;

        for _ in 0..chunks_3_4 {
            // Contributor 1
            {
                // Fetch a pending task for the contributor.
                let task = state.fetch_task(&contributor_1, &time).unwrap();
                state.acquired_lock(&contributor_1, task.chunk_id(), &time).unwrap();
                state.completed_task(&contributor_1, &task, &time).unwrap();
                // Fetch a pending task for the verifier.
                let task = fetch_task_for_verifier(&state).unwrap();
                state.completed_task(&verifier_1, &task, &time).unwrap();

                {
                    // Update the current round metrics.
                    state.update_round_metrics();

                    // Update the state of current round contributors.
                    state.update_current_contributors(&time).unwrap();

                    // Drop disconnected participants from the current round.
                    let dropped = state.update_dropped_participants(&time).unwrap();
                    assert_eq!(0, dropped.len());

                    // Ban any participants who meet the coordinator criteria.
                    state.update_banned_participants().unwrap();
                }
            }
        }

        assert!(!state.is_current_round_finished());

        let time = MockTimeSource::new(OffsetDateTime::now_utc());

        let drop = state.drop_participant(&contributor_1, &time).unwrap();

        let drop_data = match drop {
            DropParticipant::DropCurrent(drop_data) => drop_data,
            DropParticipant::DropQueue(_) => panic!("Unexpected drop type: {:?}", drop),
        };

        let reset_action = match drop_data.storage_action {
            CeremonyStorageAction::ResetCurrentRound(reset_action) => reset_action,
            unexpected => panic!("unexpected storage action: {:?}", unexpected),
        };

        assert_eq!(1, reset_action.remove_participants.len());
        assert!(reset_action.rollback)
    }
}<|MERGE_RESOLUTION|>--- conflicted
+++ resolved
@@ -950,13 +950,8 @@
     current_round_height: Option<u64>,
     /// The map of unique contributors for the current round.
     current_contributors: HashMap<Participant, ParticipantInfo>,
-<<<<<<< HEAD
     /// The map of contributors' IPs
     contributors_ips: HashMap<IpAddr, Participant>,
-=======
-    /// The map of unique contributors and their IPs.
-    contributor_ips: HashSet<IpAddr>,
->>>>>>> 6200759e
     /// The map of unique verifiers for the current round.
     current_verifiers: HashMap<Participant, ParticipantInfo>,
     /// The map of tasks pending verification in the current round.
@@ -987,11 +982,7 @@
             current_metrics: None,
             current_round_height: None,
             current_contributors: HashMap::default(),
-<<<<<<< HEAD
             contributors_ips: HashMap::default(),
-=======
-            contributor_ips: HashSet::default(),
->>>>>>> 6200759e
             current_verifiers: HashMap::default(),
             pending_verification: HashMap::default(),
             finished_contributors: HashMap::default(),
@@ -1195,11 +1186,7 @@
     /// Returns `true` if a contributor Ip is already known
     ///
     pub fn is_duplicate_ip(&self, ip: &IpAddr) -> bool {
-<<<<<<< HEAD
         self.contributors_ips.contains_key(ip)
-=======
-        self.contributor_ips.contains(ip)
->>>>>>> 6200759e
     }
 
     ///
@@ -1506,13 +1493,8 @@
         time: &dyn TimeSource,
     ) -> Result<(), CoordinatorError> {
         // Check that the pariticipant IP is not known.
-<<<<<<< HEAD
         if let Some(ip) = participant_ip {
             //FIXME: this check should be compiled only in production and tests
-=======
-        #[cfg(not(debug_assertions))]
-        if let Some(ip) = participant_ip {
->>>>>>> 6200759e
             if self.is_duplicate_ip(&ip) {
                 return Err(CoordinatorError::ParticipantIpAlreadyAdded);
             }
@@ -1576,11 +1558,7 @@
 
         // Add ip (if any) to the set of known addresses
         if let Some(ip) = participant_ip {
-<<<<<<< HEAD
             self.contributors_ips.insert(ip, participant);
-=======
-            self.contributor_ips.insert(ip);
->>>>>>> 6200759e
         }
 
         Ok(())
@@ -2155,18 +2133,12 @@
                 self.rollback_next_round(time);
             }
 
-<<<<<<< HEAD
             // Remove ip (if any) from the list of current ips to allow the participant to rejoin
             self.contributors_ips = self
                 .contributors_ips
                 .drain()
                 .filter(|(_, contributor)| contributor != participant)
                 .collect();
-=======
-            // NOTE: we don't remove the ip address from the list of known ones to
-            //  prevent a malicious contributor from constantly interrupting his contribution
-            //  and rejoyining the ceremony from the same IP
->>>>>>> 6200759e
 
             return Ok(DropParticipant::DropQueue(DropQueueParticipantData {
                 participant: participant.clone(),
@@ -3508,21 +3480,13 @@
         state.drop_participant(&contributor_1, &time).unwrap();
 
         // Verify the IP still exists as one participant associated with it is left in the queue.
-<<<<<<< HEAD
         assert!(state.contributors_ips.contains_key(&contributor_ip));
-=======
-        assert!(state.contributor_ips.contains(&contributor_ip));
->>>>>>> 6200759e
 
         // Drop the second participant.
         state.drop_participant(&contributor_2, &time).unwrap();
 
         // Verify the IP has been deleted.
-<<<<<<< HEAD
         assert!(!state.contributors_ips.contains_key(&contributor_ip));
-=======
-        assert!(!state.contributor_ips.contains(&contributor_ip));
->>>>>>> 6200759e
     }
 
     #[test]
