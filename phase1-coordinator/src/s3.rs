use lazy_static::lazy_static;
use rocket::tokio::io::AsyncReadExt;
use rusoto_core::{region::Region, request::TlsError};
use rusoto_credential::{AwsCredentials, ChainProvider, CredentialsError, ProvideAwsCredentials};
use rusoto_s3::{
    util::{PreSignedRequest, PreSignedRequestOption},
    GetObjectRequest,
    HeadObjectRequest,
    PutObjectRequest,
    S3Client,
    StreamingBody,
    S3,
};
use thiserror::Error;

lazy_static! {
    static ref BUCKET: String = std::env::var("AWS_S3_BUCKET").unwrap_or("bucket".to_string());
}

lazy_static! {
    static ref REGION: Region = {
        match std::env::var("AWS_S3_ENDPOINT") {
            Ok(endpoint_env) => Region::Custom {
                name: "custom".to_string(),
                endpoint: endpoint_env,
            },
            Err(_) => Region::EuWest1,
        }
    };
}

#[derive(Error, Debug)]
pub enum S3Error {
    #[error("Error while creating the http client: {0}")]
    Client(#[from] TlsError),
    #[error("Error while generating S3 credentials: {0}")]
    Credentials(#[from] CredentialsError),
    #[error("Download of S3 file failed: {0}")]
    DownloadError(String),
    #[error("S3 contribution file is present but empty")]
    EmptyContribution,
    #[error("S3 contribution file signature is present but empty")]
    EmptyContributionSignature,
    #[error("Error in IO: {0}")]
    IOError(#[from] std::io::Error),
    #[error("Upload of challenge to S3 failed: {0}")]
    UploadError(String),
}

type Result<T> = std::result::Result<T, S3Error>;

pub(crate) struct S3Ctx {
    client: S3Client,
    bucket: String,
    region: Region,
    options: PreSignedRequestOption,
    credentials: AwsCredentials,
}

impl S3Ctx {
    pub(crate) async fn new() -> Result<Self> {
        let provider = ChainProvider::new();
<<<<<<< HEAD
        let bucket = std::env::var("AWS_S3_BUCKET").unwrap_or("bucket".to_string());
        let endpoint_env = std::env::var("AWS_S3_ENDPOINT");
        let region = if let Ok(endpoint_env) = endpoint_env {
            Region::Custom {
            name: "custom".to_string(),
            endpoint: endpoint_env
            }
        } else {
            Region::EuWest1
        };
=======
>>>>>>> 01a129ee
        let credentials = provider.credentials().await?;
        let client = S3Client::new(REGION.clone());
        let options = PreSignedRequestOption {
            expires_in: std::time::Duration::from_secs(300),
        };

        Ok(Self {
            client,
            bucket: BUCKET.clone(),
            region: REGION.clone(),
            options,
            credentials,
        })
    }

    /// Get the url of a challenge on S3.
    pub(crate) async fn get_challenge_url(&self, key: String) -> Option<String> {
        let head = HeadObjectRequest {
            bucket: self.bucket.clone(),
            key: key.clone(),
            ..Default::default()
        };

        if self.client.head_object(head).await.is_ok() {
            let get = GetObjectRequest {
                bucket: self.bucket.clone(),
                key,
                ..Default::default()
            };

            Some(get.get_presigned_url(&self.region, &self.credentials, &self.options))
        } else {
            None
        }
    }

    /// Upload a challenge to S3. Returns the presigned url to get it.
    pub(crate) async fn upload_challenge(&self, key: String, challenge: Vec<u8>) -> Result<String> {
        let put_object_request = PutObjectRequest {
            bucket: self.bucket.clone(),
            key: key.clone(),
            body: Some(StreamingBody::from(challenge)),
            ..Default::default()
        };

        self.client
            .put_object(put_object_request)
            .await
            .map_err(|e| S3Error::UploadError(e.to_string()))?;

        let get = GetObjectRequest {
            bucket: self.bucket.clone(),
            key,
            ..Default::default()
        };

        Ok(get.get_presigned_url(&self.region, &self.credentials, &self.options))
    }

    /// Get the urls of a contribution and its signature.
    pub(crate) fn get_contribution_urls(&self, contrib_key: String, contrib_sig_key: String) -> (String, String) {
        let get_contrib = PutObjectRequest {
            bucket: self.bucket.clone(),
            key: contrib_key,
            ..Default::default()
        };
        let get_sig = PutObjectRequest {
            bucket: self.bucket.clone(),
            key: contrib_sig_key,
            ..Default::default()
        };

        // NOTE: urls live for 5 minutes so we cannot cache them for reuse because there's a high chance they expired, we
        //  need to regenerate them every time
        let contrib_url = get_contrib.get_presigned_url(&self.region, &self.credentials, &self.options);
        let contrib_sig_url = get_sig.get_presigned_url(&self.region, &self.credentials, &self.options);

        (contrib_url, contrib_sig_url)
    }

    /// Download an object from S3 as bytes
    async fn get_object(&self, get_request: GetObjectRequest) -> Result<Vec<u8>> {
        let mut buffer = Vec::new();
        let stream = self
            .client
            .get_object(get_request)
            .await
            .map_err(|e| S3Error::DownloadError(e.to_string()))?
            .body
            .ok_or(S3Error::EmptyContribution)?;
        stream.into_async_read().read_to_end(&mut buffer).await?;

        Ok(buffer)
    }

    /// Retrieve a contribution and its signature from S3.
    pub(crate) async fn get_contribution(&self, round_height: u64) -> Result<(Vec<u8>, Vec<u8>)> {
        let get_contrib = GetObjectRequest {
            bucket: self.bucket.clone(),
            key: format!("round_{}/chunk_0/contribution_1.unverified", round_height),
            ..Default::default()
        };
        let get_sig = GetObjectRequest {
            bucket: self.bucket.clone(),
            key: format!("round_{}/chunk_0/contribution_1.unverified.signature", round_height),
            ..Default::default()
        };

        rocket::tokio::try_join!(self.get_object(get_contrib), self.get_object(get_sig))
    }
}<|MERGE_RESOLUTION|>--- conflicted
+++ resolved
@@ -60,19 +60,6 @@
 impl S3Ctx {
     pub(crate) async fn new() -> Result<Self> {
         let provider = ChainProvider::new();
-<<<<<<< HEAD
-        let bucket = std::env::var("AWS_S3_BUCKET").unwrap_or("bucket".to_string());
-        let endpoint_env = std::env::var("AWS_S3_ENDPOINT");
-        let region = if let Ok(endpoint_env) = endpoint_env {
-            Region::Custom {
-            name: "custom".to_string(),
-            endpoint: endpoint_env
-            }
-        } else {
-            Region::EuWest1
-        };
-=======
->>>>>>> 01a129ee
         let credentials = provider.credentials().await?;
         let client = S3Client::new(REGION.clone());
         let options = PreSignedRequestOption {
