//! Accumulator which operates on batches of data
use cfg_if::cfg_if;

<<<<<<< HEAD
use crate::{helpers::buffers::*, Phase1Parameters, ProvingSystem, PublicKey};
=======
use crate::{helpers::buffers::*, Phase1Parameters};
>>>>>>> d74d70a3
use setup_utils::{BatchDeserializer, BatchSerializer, Deserializer, Serializer, *};

use zexe_algebra::PairingEngine;

#[allow(type_alias_bounds)]
type AccumulatorElements<E: PairingEngine> = (
    Vec<E::G1Affine>,
    Vec<E::G2Affine>,
    Vec<E::G1Affine>,
    Vec<E::G1Affine>,
    E::G2Affine,
);

#[allow(type_alias_bounds)]
#[allow(unused)]
type AccumulatorElementsRef<'a, E: PairingEngine> = (
    &'a [E::G1Affine],
    &'a [E::G2Affine],
    &'a [E::G1Affine],
    &'a [E::G1Affine],
    &'a E::G2Affine,
);

cfg_if! {
    if #[cfg(not(feature = "wasm"))] {
        use crate::{PublicKey};
        use zexe_algebra::{AffineCurve};

        /// Given a public key and the accumulator's digest, it hashes each G1 element
        /// along with the digest, and then hashes it to G2.
        pub(crate) fn compute_g2_s_key<E: PairingEngine>(key: &PublicKey<E>, digest: &[u8]) -> Result<[E::G2Affine; 3]> {
            Ok([
                compute_g2_s::<E>(&digest, &key.tau_g1.0, &key.tau_g1.1, 0)?,
                compute_g2_s::<E>(&digest, &key.alpha_g1.0, &key.alpha_g1.1, 1)?,
                compute_g2_s::<E>(&digest, &key.beta_g1.0, &key.beta_g1.1, 2)?,
            ])
        }

        /// Reads a list of G1 elements from the buffer to the provided `elements` slice
        /// and then checks that their powers pairs ratio matches the one from the
        /// provided `check` pair
        pub(crate) fn check_power_ratios<E: PairingEngine>(
            (buffer, compression, check_for_correctness): (&[u8], UseCompression, CheckForCorrectness),
            (start, end): (usize, usize),
            elements: &mut [E::G1Affine],
            check: &(E::G2Affine, E::G2Affine),
        ) -> Result<()> {
            let size = buffer_size::<E::G1Affine>(compression);
            buffer[start * size..end * size].read_batch_preallocated(
                &mut elements[0..end - start],
                compression,
                check_for_correctness,
            )?;
            check_same_ratio::<E>(&power_pairs(&elements[..end - start]), check, "Power pairs")?;
            Ok(())
        }

        /// Reads a list of G2 elements from the buffer to the provided `elements` slice
        /// and then checks that their powers pairs ratio matches the one from the
        /// provided `check` pair
        pub(crate) fn check_power_ratios_g2<E: PairingEngine>(
            (buffer, compression, check_for_correctness): (&[u8], UseCompression, CheckForCorrectness),
            (start, end): (usize, usize),
            elements: &mut [E::G2Affine],
            check: &(E::G1Affine, E::G1Affine),
        ) -> Result<()> {
            let size = buffer_size::<E::G2Affine>(compression);
            buffer[start * size..end * size].read_batch_preallocated(
                &mut elements[0..end - start],
                compression,
                check_for_correctness,
            )?;
            check_same_ratio::<E>(check, &power_pairs(&elements[..end - start]), "Power pairs")?;
            Ok(())
        }

        /// Reads a chunk of 2 elements from the buffer
        pub(crate) fn read_initial_elements<C: AffineCurve>(
            buf: &[u8],
            compressed: UseCompression,
            check_input_for_correctness: CheckForCorrectness,
        ) -> Result<Vec<C>> {
            let batch = 2;
            let size = buffer_size::<C>(compressed);
            let result = buf[0..batch * size].read_batch(compressed, check_input_for_correctness)?;
            if result.len() != batch {
                return Err(Error::InvalidLength {
                    expected: batch,
                    got: result.len(),
                });
            }
            Ok(result)
        }

        /// Takes a compressed input buffer and decompresses it into the output buffer.
        pub fn decompress<E: PairingEngine>(
            input: &[u8],
            output: &mut [u8],
            check_input_for_correctness: CheckForCorrectness,
            parameters: &Phase1Parameters<E>,
        ) -> Result<()> {
            let compressed_input = UseCompression::Yes;
            let compressed_output = UseCompression::No;
            // get an immutable reference to the compressed input chunks
            let (in_tau_g1, in_tau_g2, in_alpha_g1, in_beta_g1, mut in_beta_g2) = split(&input, parameters, compressed_input);

            // get mutable refs to the decompressed outputs
            let (tau_g1, tau_g2, alpha_g1, beta_g1, beta_g2) = split_mut(output, parameters, compressed_output);

            // decompress beta_g2 for the first chunk
            {
                // get the compressed element
                let beta_g2_el = in_beta_g2.read_element::<E::G2Affine>(compressed_input, check_input_for_correctness)?;
                // write it back decompressed
                beta_g2.write_element(&beta_g2_el, compressed_output)?;
            }

            // load `batch_size` chunks on each iteration and decompress them
            iter_chunk(&parameters, |start, end| {
                // decompress each element
                rayon::scope(|t| {
                    t.spawn(|_| {
                        decompress_buffer::<E::G1Affine>(tau_g1, in_tau_g1, check_input_for_correctness, (start, end))
                            .expect("could not decompress the TauG1 elements")
                    });
                    if start < parameters.powers_length {
                        // if the `end` would be out of bounds, then just process until
                        // the end (this is necessary in case the last batch would try to
                        // process more elements than available)
                        let end = if start + parameters.batch_size > parameters.powers_length {
                            parameters.powers_length
                        } else {
                            end
                        };

                        rayon::scope(|t| {
                            t.spawn(|_| {
                                decompress_buffer::<E::G2Affine>(tau_g2, in_tau_g2, check_input_for_correctness, (start, end))
                                    .expect("could not decompress the TauG2 elements")
                            });
                            t.spawn(|_| {
                                decompress_buffer::<E::G1Affine>(
                                    alpha_g1,
                                    in_alpha_g1,
                                    check_input_for_correctness,
                                    (start, end),
                                )
                                .expect("could not decompress the AlphaG1 elements")
                            });
                            t.spawn(|_| {
                                decompress_buffer::<E::G1Affine>(beta_g1, in_beta_g1, check_input_for_correctness, (start, end))
                                    .expect("could not decompress the BetaG1 elements")
                            });
                        });
                    }
                });

                Ok(())
            })
        }

        /// Takes a compressed input buffer and decompresses it
        fn decompress_buffer<C: AffineCurve>(
            output: &mut [u8],
            input: &[u8],
            check_input_for_correctness: CheckForCorrectness,
            (start, end): (usize, usize),
        ) -> Result<()> {
            let in_size = buffer_size::<C>(UseCompression::Yes);
            let out_size = buffer_size::<C>(UseCompression::No);
            // read the compressed input
            let elements =
                input[start * in_size..end * in_size].read_batch::<C>(UseCompression::Yes, check_input_for_correctness)?;
            // write it back uncompressed
            output[start * out_size..end * out_size].write_batch(&elements, UseCompression::No)?;

            Ok(())
        }
    }
}

/// Serializes all the provided elements to the output buffer
#[allow(unused)]
pub fn serialize<E: PairingEngine>(
    elements: AccumulatorElementsRef<E>,
    output: &mut [u8],
    compressed: UseCompression,
    parameters: &Phase1Parameters<E>,
) -> Result<()> {
    let (in_tau_g1, in_tau_g2, in_alpha_g1, in_beta_g1, in_beta_g2) = elements;
    let (tau_g1, tau_g2, alpha_g1, beta_g1, beta_g2) = split_mut(output, parameters, compressed);

    tau_g1.write_batch(&in_tau_g1, compressed)?;
    tau_g2.write_batch(&in_tau_g2, compressed)?;
    alpha_g1.write_batch(&in_alpha_g1, compressed)?;
    beta_g1.write_batch(&in_beta_g1, compressed)?;
    match parameters.proving_system {
        ProvingSystem::Groth16 => beta_g2.write_element(in_beta_g2, compressed)?,
        ProvingSystem::Marlin => {}
    }

    Ok(())
}

/// warning, only use this on machines which have enough memory to load
/// the accumulator in memory
pub fn deserialize<E: PairingEngine>(
    input: &[u8],
    compressed: UseCompression,
    check_input_for_correctness: CheckForCorrectness,
    parameters: &Phase1Parameters<E>,
) -> Result<AccumulatorElements<E>> {
    // get an immutable reference to the input chunks
    let (in_tau_g1, in_tau_g2, in_alpha_g1, in_beta_g1, in_beta_g2) = split(&input, parameters, compressed);

    // deserialize each part of the buffer separately
    let tau_g1 = in_tau_g1.read_batch(compressed, check_input_for_correctness)?;
    let tau_g2 = in_tau_g2.read_batch(compressed, check_input_for_correctness)?;
    let alpha_g1 = in_alpha_g1.read_batch(compressed, check_input_for_correctness)?;
    let beta_g1 = in_beta_g1.read_batch(compressed, check_input_for_correctness)?;
    let beta_g2 = match parameters.proving_system {
        ProvingSystem::Groth16 => (&*in_beta_g2).read_element(compressed, check_input_for_correctness)?,
        ProvingSystem::Marlin => E::G2Affine::prime_subgroup_generator(),
    };

    Ok((tau_g1, tau_g2, alpha_g1, beta_g1, beta_g2))
}

<<<<<<< HEAD
/// Takes a compressed input buffer and decompresses it into the output buffer.
pub fn decompress<E: PairingEngine>(
    input: &[u8],
    output: &mut [u8],
    check_input_for_correctness: CheckForCorrectness,
    parameters: &Phase1Parameters<E>,
) -> Result<()> {
    let compressed_input = UseCompression::Yes;
    let compressed_output = UseCompression::No;
    // get an immutable reference to the compressed input chunks
    let (in_tau_g1, in_tau_g2, in_alpha_g1, in_beta_g1, mut in_beta_g2) = split(&input, parameters, compressed_input);

    // get mutable refs to the decompressed outputs
    let (tau_g1, tau_g2, alpha_g1, beta_g1, beta_g2) = split_mut(output, parameters, compressed_output);

    match parameters.proving_system {
        ProvingSystem::Groth16 => {
            // decompress beta_g2 for the first chunk
            {
                // get the compressed element
                let beta_g2_el =
                    in_beta_g2.read_element::<E::G2Affine>(compressed_input, check_input_for_correctness)?;
                // write it back decompressed
                beta_g2.write_element(&beta_g2_el, compressed_output)?;
            }

            // load `batch_size` chunks on each iteration and decompress them
            iter_chunk(&parameters, |start, end| {
                // decompress each element
                rayon::scope(|t| {
                    t.spawn(|_| {
                        decompress_buffer::<E::G1Affine>(tau_g1, in_tau_g1, check_input_for_correctness, (start, end))
                            .expect("could not decompress the TauG1 elements")
                    });
                    if start < parameters.powers_length {
                        // if the `end` would be out of bounds, then just process until
                        // the end (this is necessary in case the last batch would try to
                        // process more elements than available)
                        let end = if start + parameters.batch_size > parameters.powers_length {
                            parameters.powers_length
                        } else {
                            end
                        };

                        rayon::scope(|t| {
                            t.spawn(|_| {
                                decompress_buffer::<E::G2Affine>(
                                    tau_g2,
                                    in_tau_g2,
                                    check_input_for_correctness,
                                    (start, end),
                                )
                                .expect("could not decompress the TauG2 elements")
                            });
                            t.spawn(|_| {
                                decompress_buffer::<E::G1Affine>(
                                    alpha_g1,
                                    in_alpha_g1,
                                    check_input_for_correctness,
                                    (start, end),
                                )
                                .expect("could not decompress the AlphaG1 elements")
                            });
                            t.spawn(|_| {
                                decompress_buffer::<E::G1Affine>(
                                    beta_g1,
                                    in_beta_g1,
                                    check_input_for_correctness,
                                    (start, end),
                                )
                                .expect("could not decompress the BetaG1 elements")
                            });
                        });
                    }
                });

                Ok(())
            })?;
        }
        ProvingSystem::Marlin => {
            // load `batch_size` chunks on each iteration and decompress them
            let num_alpha_powers = 3;
            decompress_buffer::<E::G1Affine>(
                alpha_g1,
                in_alpha_g1,
                check_input_for_correctness,
                (0, num_alpha_powers),
            )?;
            decompress_buffer::<E::G2Affine>(tau_g2, in_tau_g2, check_input_for_correctness, (0, parameters.size + 2))?;
            iter_chunk(&parameters, |start, end| {
                // decompress each element
                rayon::scope(|t| {
                    t.spawn(|_| {
                        decompress_buffer::<E::G1Affine>(tau_g1, in_tau_g1, check_input_for_correctness, (start, end))
                            .expect("could not decompress the TauG1 elements")
                    });
                });

                Ok(())
            })?;
        }
    }
    Ok(())
}

/// Takes a compressed input buffer and decompresses it
fn decompress_buffer<C: AffineCurve>(
    output: &mut [u8],
    input: &[u8],
    check_input_for_correctness: CheckForCorrectness,
    (start, end): (usize, usize),
) -> Result<()> {
    let in_size = buffer_size::<C>(UseCompression::Yes);
    let out_size = buffer_size::<C>(UseCompression::No);
    // read the compressed input
    let elements =
        input[start * in_size..end * in_size].read_batch::<C>(UseCompression::Yes, check_input_for_correctness)?;
    // write it back uncompressed
    output[start * out_size..end * out_size].write_batch(&elements, UseCompression::No)?;

    Ok(())
}

=======
>>>>>>> d74d70a3
#[cfg(test)]
mod tests {
    use super::*;
    use crate::helpers::testing::random_point_vec;

    use zexe_algebra::bls12_377::Bls12_377;

    use rand::thread_rng;

    fn decompress_buffer_curve_test<C: AffineCurve>() {
        // Generate some random points.
        let mut rng = thread_rng();
        let num_els = 10;
        let elements: Vec<C> = random_point_vec(num_els, &mut rng);
        // Write them as compressed elements.
        let len = num_els * buffer_size::<C>(UseCompression::Yes);
        let mut input = vec![0; len];
        input.write_batch(&elements, UseCompression::Yes).unwrap();

        // Allocate the decompressed buffer.
        let len = num_els * buffer_size::<C>(UseCompression::No);
        let mut out = vec![0; len];
        // Perform the decompression.
        decompress_buffer::<C>(&mut out, &input, CheckForCorrectness::Yes, (0, num_els)).unwrap();
        let deserialized = out
            .read_batch::<C>(UseCompression::No, CheckForCorrectness::Yes)
            .unwrap();
        // Ensure they match.
        assert_eq!(deserialized, elements);
    }

    #[test]
    fn test_decompress_buffer() {
        decompress_buffer_curve_test::<<Bls12_377 as PairingEngine>::G1Affine>();
        decompress_buffer_curve_test::<<Bls12_377 as PairingEngine>::G2Affine>();
    }
}<|MERGE_RESOLUTION|>--- conflicted
+++ resolved
@@ -1,14 +1,10 @@
 //! Accumulator which operates on batches of data
+
+use crate::{helpers::buffers::*, Phase1Parameters, ProvingSystem};
 use cfg_if::cfg_if;
-
-<<<<<<< HEAD
-use crate::{helpers::buffers::*, Phase1Parameters, ProvingSystem, PublicKey};
-=======
-use crate::{helpers::buffers::*, Phase1Parameters};
->>>>>>> d74d70a3
 use setup_utils::{BatchDeserializer, BatchSerializer, Deserializer, Serializer, *};
 
-use zexe_algebra::PairingEngine;
+use zexe_algebra::{AffineCurve, PairingEngine};
 
 #[allow(type_alias_bounds)]
 type AccumulatorElements<E: PairingEngine> = (
@@ -31,9 +27,7 @@
 
 cfg_if! {
     if #[cfg(not(feature = "wasm"))] {
-        use crate::{PublicKey};
-        use zexe_algebra::{AffineCurve};
-
+        use crate::PublicKey;
         /// Given a public key and the accumulator's digest, it hashes each G1 element
         /// along with the digest, and then hashes it to G2.
         pub(crate) fn compute_g2_s_key<E: PairingEngine>(key: &PublicKey<E>, digest: &[u8]) -> Result<[E::G2Affine; 3]> {
@@ -100,6 +94,24 @@
             Ok(result)
         }
 
+        /// Takes a compressed input buffer and decompresses it
+        fn decompress_buffer<C: AffineCurve>(
+            output: &mut [u8],
+            input: &[u8],
+            check_input_for_correctness: CheckForCorrectness,
+            (start, end): (usize, usize),
+        ) -> Result<()> {
+            let in_size = buffer_size::<C>(UseCompression::Yes);
+            let out_size = buffer_size::<C>(UseCompression::No);
+            // read the compressed input
+            let elements =
+                input[start * in_size..end * in_size].read_batch::<C>(UseCompression::Yes, check_input_for_correctness)?;
+            // write it back uncompressed
+            output[start * out_size..end * out_size].write_batch(&elements, UseCompression::No)?;
+
+            Ok(())
+        }
+
         /// Takes a compressed input buffer and decompresses it into the output buffer.
         pub fn decompress<E: PairingEngine>(
             input: &[u8],
@@ -115,13 +127,16 @@
             // get mutable refs to the decompressed outputs
             let (tau_g1, tau_g2, alpha_g1, beta_g1, beta_g2) = split_mut(output, parameters, compressed_output);
 
-            // decompress beta_g2 for the first chunk
-            {
-                // get the compressed element
-                let beta_g2_el = in_beta_g2.read_element::<E::G2Affine>(compressed_input, check_input_for_correctness)?;
-                // write it back decompressed
-                beta_g2.write_element(&beta_g2_el, compressed_output)?;
-            }
+            match parameters.proving_system {
+                ProvingSystem::Groth16 => {
+                    // decompress beta_g2 for the first chunk
+                    {
+                        // get the compressed element
+                        let beta_g2_el =
+                            in_beta_g2.read_element::<E::G2Affine>(compressed_input, check_input_for_correctness)?;
+                        // write it back decompressed
+                        beta_g2.write_element(&beta_g2_el, compressed_output)?;
+                    }
 
             // load `batch_size` chunks on each iteration and decompress them
             iter_chunk(&parameters, |start, end| {
@@ -141,47 +156,64 @@
                             end
                         };
 
+                                rayon::scope(|t| {
+                                    t.spawn(|_| {
+                                        decompress_buffer::<E::G2Affine>(
+                                            tau_g2,
+                                            in_tau_g2,
+                                            check_input_for_correctness,
+                                            (start, end),
+                                        )
+                                        .expect("could not decompress the TauG2 elements")
+                                    });
+                                    t.spawn(|_| {
+                                        decompress_buffer::<E::G1Affine>(
+                                            alpha_g1,
+                                            in_alpha_g1,
+                                            check_input_for_correctness,
+                                            (start, end),
+                                        )
+                                        .expect("could not decompress the AlphaG1 elements")
+                                    });
+                                    t.spawn(|_| {
+                                        decompress_buffer::<E::G1Affine>(
+                                            beta_g1,
+                                            in_beta_g1,
+                                            check_input_for_correctness,
+                                            (start, end),
+                                        )
+                                        .expect("could not decompress the BetaG1 elements")
+                                    });
+                                });
+                            }
+                        });
+
+                        Ok(())
+                    })?;
+                }
+                ProvingSystem::Marlin => {
+                    // load `batch_size` chunks on each iteration and decompress them
+                    let num_alpha_powers = 3;
+                    decompress_buffer::<E::G1Affine>(
+                        alpha_g1,
+                        in_alpha_g1,
+                        check_input_for_correctness,
+                        (0, num_alpha_powers),
+                    )?;
+                    decompress_buffer::<E::G2Affine>(tau_g2, in_tau_g2, check_input_for_correctness, (0, parameters.size + 2))?;
+                    iter_chunk(&parameters, |start, end| {
+                        // decompress each element
                         rayon::scope(|t| {
                             t.spawn(|_| {
-                                decompress_buffer::<E::G2Affine>(tau_g2, in_tau_g2, check_input_for_correctness, (start, end))
-                                    .expect("could not decompress the TauG2 elements")
-                            });
-                            t.spawn(|_| {
-                                decompress_buffer::<E::G1Affine>(
-                                    alpha_g1,
-                                    in_alpha_g1,
-                                    check_input_for_correctness,
-                                    (start, end),
-                                )
-                                .expect("could not decompress the AlphaG1 elements")
-                            });
-                            t.spawn(|_| {
-                                decompress_buffer::<E::G1Affine>(beta_g1, in_beta_g1, check_input_for_correctness, (start, end))
-                                    .expect("could not decompress the BetaG1 elements")
+                                decompress_buffer::<E::G1Affine>(tau_g1, in_tau_g1, check_input_for_correctness, (start, end))
+                                    .expect("could not decompress the TauG1 elements")
                             });
                         });
-                    }
-                });
-
-                Ok(())
-            })
-        }
-
-        /// Takes a compressed input buffer and decompresses it
-        fn decompress_buffer<C: AffineCurve>(
-            output: &mut [u8],
-            input: &[u8],
-            check_input_for_correctness: CheckForCorrectness,
-            (start, end): (usize, usize),
-        ) -> Result<()> {
-            let in_size = buffer_size::<C>(UseCompression::Yes);
-            let out_size = buffer_size::<C>(UseCompression::No);
-            // read the compressed input
-            let elements =
-                input[start * in_size..end * in_size].read_batch::<C>(UseCompression::Yes, check_input_for_correctness)?;
-            // write it back uncompressed
-            output[start * out_size..end * out_size].write_batch(&elements, UseCompression::No)?;
-
+
+                        Ok(())
+                    })?;
+                }
+            }
             Ok(())
         }
     }
@@ -234,132 +266,6 @@
     Ok((tau_g1, tau_g2, alpha_g1, beta_g1, beta_g2))
 }
 
-<<<<<<< HEAD
-/// Takes a compressed input buffer and decompresses it into the output buffer.
-pub fn decompress<E: PairingEngine>(
-    input: &[u8],
-    output: &mut [u8],
-    check_input_for_correctness: CheckForCorrectness,
-    parameters: &Phase1Parameters<E>,
-) -> Result<()> {
-    let compressed_input = UseCompression::Yes;
-    let compressed_output = UseCompression::No;
-    // get an immutable reference to the compressed input chunks
-    let (in_tau_g1, in_tau_g2, in_alpha_g1, in_beta_g1, mut in_beta_g2) = split(&input, parameters, compressed_input);
-
-    // get mutable refs to the decompressed outputs
-    let (tau_g1, tau_g2, alpha_g1, beta_g1, beta_g2) = split_mut(output, parameters, compressed_output);
-
-    match parameters.proving_system {
-        ProvingSystem::Groth16 => {
-            // decompress beta_g2 for the first chunk
-            {
-                // get the compressed element
-                let beta_g2_el =
-                    in_beta_g2.read_element::<E::G2Affine>(compressed_input, check_input_for_correctness)?;
-                // write it back decompressed
-                beta_g2.write_element(&beta_g2_el, compressed_output)?;
-            }
-
-            // load `batch_size` chunks on each iteration and decompress them
-            iter_chunk(&parameters, |start, end| {
-                // decompress each element
-                rayon::scope(|t| {
-                    t.spawn(|_| {
-                        decompress_buffer::<E::G1Affine>(tau_g1, in_tau_g1, check_input_for_correctness, (start, end))
-                            .expect("could not decompress the TauG1 elements")
-                    });
-                    if start < parameters.powers_length {
-                        // if the `end` would be out of bounds, then just process until
-                        // the end (this is necessary in case the last batch would try to
-                        // process more elements than available)
-                        let end = if start + parameters.batch_size > parameters.powers_length {
-                            parameters.powers_length
-                        } else {
-                            end
-                        };
-
-                        rayon::scope(|t| {
-                            t.spawn(|_| {
-                                decompress_buffer::<E::G2Affine>(
-                                    tau_g2,
-                                    in_tau_g2,
-                                    check_input_for_correctness,
-                                    (start, end),
-                                )
-                                .expect("could not decompress the TauG2 elements")
-                            });
-                            t.spawn(|_| {
-                                decompress_buffer::<E::G1Affine>(
-                                    alpha_g1,
-                                    in_alpha_g1,
-                                    check_input_for_correctness,
-                                    (start, end),
-                                )
-                                .expect("could not decompress the AlphaG1 elements")
-                            });
-                            t.spawn(|_| {
-                                decompress_buffer::<E::G1Affine>(
-                                    beta_g1,
-                                    in_beta_g1,
-                                    check_input_for_correctness,
-                                    (start, end),
-                                )
-                                .expect("could not decompress the BetaG1 elements")
-                            });
-                        });
-                    }
-                });
-
-                Ok(())
-            })?;
-        }
-        ProvingSystem::Marlin => {
-            // load `batch_size` chunks on each iteration and decompress them
-            let num_alpha_powers = 3;
-            decompress_buffer::<E::G1Affine>(
-                alpha_g1,
-                in_alpha_g1,
-                check_input_for_correctness,
-                (0, num_alpha_powers),
-            )?;
-            decompress_buffer::<E::G2Affine>(tau_g2, in_tau_g2, check_input_for_correctness, (0, parameters.size + 2))?;
-            iter_chunk(&parameters, |start, end| {
-                // decompress each element
-                rayon::scope(|t| {
-                    t.spawn(|_| {
-                        decompress_buffer::<E::G1Affine>(tau_g1, in_tau_g1, check_input_for_correctness, (start, end))
-                            .expect("could not decompress the TauG1 elements")
-                    });
-                });
-
-                Ok(())
-            })?;
-        }
-    }
-    Ok(())
-}
-
-/// Takes a compressed input buffer and decompresses it
-fn decompress_buffer<C: AffineCurve>(
-    output: &mut [u8],
-    input: &[u8],
-    check_input_for_correctness: CheckForCorrectness,
-    (start, end): (usize, usize),
-) -> Result<()> {
-    let in_size = buffer_size::<C>(UseCompression::Yes);
-    let out_size = buffer_size::<C>(UseCompression::No);
-    // read the compressed input
-    let elements =
-        input[start * in_size..end * in_size].read_batch::<C>(UseCompression::Yes, check_input_for_correctness)?;
-    // write it back uncompressed
-    output[start * out_size..end * out_size].write_batch(&elements, UseCompression::No)?;
-
-    Ok(())
-}
-
-=======
->>>>>>> d74d70a3
 #[cfg(test)]
 mod tests {
     use super::*;
