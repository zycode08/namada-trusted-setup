--- conflicted
+++ resolved
@@ -131,18 +131,13 @@
     Ok((tau_g1, tau_g2, alpha_g1, beta_g1, beta_g2))
 }
 
-<<<<<<< HEAD
-/// Reads an input buffer and a secret key **which must be destroyed after this function is executed**.
+/// Takes a compressed input buffer and decompresses it into the output buffer.
 pub fn decompress<E: PairingEngine>(
     input: &[u8],
     output: &mut [u8],
     check_input_for_correctness: CheckForCorrectness,
     parameters: &Phase1Parameters<E>,
 ) -> Result<()> {
-=======
-/// Takes a compressed input buffer and decompresses it into the output buffer.
-pub fn decompress<E: PairingEngine>(input: &[u8], output: &mut [u8], parameters: &Phase1Parameters<E>) -> Result<()> {
->>>>>>> 25d12a94
     let compressed_input = UseCompression::Yes;
     let compressed_output = UseCompression::No;
     // get an immutable reference to the compressed input chunks
